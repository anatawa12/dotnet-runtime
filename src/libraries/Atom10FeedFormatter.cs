// Licensed to the .NET Foundation under one or more agreements.
// The .NET Foundation licenses this file to you under the MIT license.
// See the LICENSE file in the project root for more information.

namespace Microsoft.ServiceModel.Syndication
{
    using Microsoft.ServiceModel.Syndication.Resources;
    using System;
    using System.Collections.Generic;
    using System.Collections.ObjectModel;
    using System.Globalization;
    using System.Runtime.CompilerServices;
    using System.ServiceModel.Channels;
    using System.Threading.Tasks;
    using System.Xml;
    using System.Xml.Serialization;

    [XmlRoot(ElementName = Atom10Constants.FeedTag, Namespace = Atom10Constants.Atom10Namespace)]
    public class Atom10FeedFormatter : SyndicationFeedFormatter
    {
        internal static readonly TimeSpan zeroOffset = new TimeSpan(0, 0, 0);
        internal const string XmlNs = "http://www.w3.org/XML/1998/namespace";
        internal const string XmlNsNs = "http://www.w3.org/2000/xmlns/";
        private static readonly XmlQualifiedName s_atom10Href = new XmlQualifiedName(Atom10Constants.HrefTag, string.Empty);
        private static readonly XmlQualifiedName s_atom10Label = new XmlQualifiedName(Atom10Constants.LabelTag, string.Empty);
        private static readonly XmlQualifiedName s_atom10Length = new XmlQualifiedName(Atom10Constants.LengthTag, string.Empty);
        private static readonly XmlQualifiedName s_atom10Relative = new XmlQualifiedName(Atom10Constants.RelativeTag, string.Empty);
        private static readonly XmlQualifiedName s_atom10Scheme = new XmlQualifiedName(Atom10Constants.SchemeTag, string.Empty);
        private static readonly XmlQualifiedName s_atom10Term = new XmlQualifiedName(Atom10Constants.TermTag, string.Empty);
        private static readonly XmlQualifiedName s_atom10Title = new XmlQualifiedName(Atom10Constants.TitleTag, string.Empty);
        private static readonly XmlQualifiedName s_atom10Type = new XmlQualifiedName(Atom10Constants.TypeTag, string.Empty);
        private static readonly UriGenerator s_idGenerator = new UriGenerator();
        private const string Rfc3339LocalDateTimeFormat = "yyyy-MM-ddTHH:mm:sszzz";
        private const string Rfc3339UTCDateTimeFormat = "yyyy-MM-ddTHH:mm:ssZ";
        private Type _feedType;
        private int _maxExtensionSize;
        private bool _preserveAttributeExtensions;
        private bool _preserveElementExtensions;

        public Atom10FeedFormatter()
            : this(typeof(SyndicationFeed))
        {
        }

        public Atom10FeedFormatter(Type feedTypeToCreate)
            : base()
        {
            if (feedTypeToCreate == null)
            {
                throw new ArgumentException("feedTypeToCreate");
            }
            if (!typeof(SyndicationFeed).IsAssignableFrom(feedTypeToCreate))
            {
                throw new ArgumentException(String.Format(SR.InvalidObjectTypePassed, "feedTypeToCreate", "SyndicationFeed"));
            }
            _maxExtensionSize = int.MaxValue;
            _preserveAttributeExtensions = _preserveElementExtensions = true;
            _feedType = feedTypeToCreate;
        }

        public Atom10FeedFormatter(SyndicationFeed feedToWrite)
            : base(feedToWrite)
        {
            // No need to check that the parameter passed is valid - it is checked by the c'tor of the base class
            _maxExtensionSize = int.MaxValue;
            _preserveAttributeExtensions = _preserveElementExtensions = true;
            _feedType = feedToWrite.GetType();
        }

        public bool PreserveAttributeExtensions
        {
            get { return _preserveAttributeExtensions; }
            set { _preserveAttributeExtensions = value; }
        }

        public bool PreserveElementExtensions
        {
            get { return _preserveElementExtensions; }
            set { _preserveElementExtensions = value; }
        }

        public override string Version
        {
            get { return SyndicationVersions.Atom10; }
        }

        protected Type FeedType
        {
            get
            {
                return _feedType;
            }
        }

        public override bool CanRead(XmlReader reader)
        {
            if (reader == null)
            {
                throw new ArgumentNullException("reader");
            }

            return reader.IsStartElement(Atom10Constants.FeedTag, Atom10Constants.Atom10Namespace);
        }
        
        public override async Task ReadFromAsync(XmlReader reader)
        {
            if (!CanRead(reader))
            {
                throw new XmlException(String.Format(SR.UnknownFeedXml, reader.LocalName, reader.NamespaceURI));
            }

            SetFeed(CreateFeedInstance());
            await ReadFeedFromAsync(XmlReaderWrapper.CreateFromReader(reader), this.Feed, false);
        }

        public override async Task WriteTo(XmlWriter writer)
        {
            if (writer == null)
            {
                throw new ArgumentNullException("writer");
            }

            XmlWriterWrapper wrappedWriter = XmlWriterWrapper.CreateFromWriter(writer);

            await wrappedWriter.WriteStartElementAsync(Atom10Constants.FeedTag, Atom10Constants.Atom10Namespace);
            await WriteFeed(wrappedWriter);
            await wrappedWriter.WriteEndElementAsync();
        }

        internal static async Task ReadCategoryAsync(XmlReaderWrapper reader, SyndicationCategory category, string version, bool preserveAttributeExtensions, bool preserveElementExtensions, int _maxExtensionSize)
        {
            await MoveToStartElementAsync(reader);
            bool isEmpty = reader.IsEmptyElement;
            if (reader.HasAttributes)
            {
                while (reader.MoveToNextAttribute())
                {
                    string value = await reader.GetValueAsync();
                    bool notHandled = false;

                    if(reader.NamespaceURI == string.Empty)
                    {
                        switch (reader.LocalName)
                        {
                            case Atom10Constants.TermTag:
                                category.Name = value;
                                break;

                            case Atom10Constants.SchemeTag:
                                category.Scheme = value;
                                break;

                            case Atom10Constants.LabelTag:
                                category.Label = value;
                                break;

                            default:
                                notHandled = true;
                                break;
                        }
                    }
                    else
                    {
                        notHandled = true;
                    }

                    if (notHandled)
                    {
                        string ns = reader.NamespaceURI;
                        string name = reader.LocalName;
                        if (FeedUtils.IsXmlns(name, ns))
                        {
                            continue;
                        }

                        if (!TryParseAttribute(name, ns, value, category, version))
                        {
                            if (preserveAttributeExtensions)
                            {
                                category.AttributeExtensions.Add(new XmlQualifiedName(name, ns), value);
                            }
                        }
                    }
                }
            }

            if (!isEmpty)
            {
                await reader.ReadStartElementAsync();
                XmlBuffer buffer = null;
                XmlDictionaryWriter extWriter = null;
                try
                {
                    while (await reader.IsStartElementAsync())
                    {
                        if (TryParseElement(reader, category, version))
                        {
                            continue;
                        }
                        else if (!preserveElementExtensions)
                        {
                            await reader.SkipAsync();
                        }
                        else
                        {
                            if (buffer == null)
                            {
                                buffer = new XmlBuffer(_maxExtensionSize);
                                extWriter = buffer.OpenSection(XmlDictionaryReaderQuotas.Max);
                                extWriter.WriteStartElement(Rss20Constants.ExtensionWrapperTag);
                            }

                            await XmlReaderWrapper.WriteNodeAsync(extWriter, reader, false);
                        }
                    }

                    LoadElementExtensions(buffer, extWriter, category);
                }
                finally
                {
                    if (extWriter != null)
                    {
                        ((IDisposable)extWriter).Dispose();
                    }
                }

                await reader.ReadEndElementAsync();
            }
            else
            {
                await reader.ReadStartElementAsync();
            }
        }

        internal static async Task<TextSyndicationContent> ReadTextContentFromAsync(XmlReaderWrapper reader, string context, bool preserveAttributeExtensions)
        {
            string type = reader.GetAttribute(Atom10Constants.TypeTag);
            return await ReadTextContentFromHelper(reader, type, context, preserveAttributeExtensions);
        }

        internal static async Task WriteCategoryAsync(XmlWriterWrapper writer, SyndicationCategory category, string version)
        {
            await writer.WriteStartElementAsync(Atom10Constants.CategoryTag, Atom10Constants.Atom10Namespace);
            WriteAttributeExtensions(writer, category, version);
            string categoryName = category.Name ?? string.Empty;
            if (!category.AttributeExtensions.ContainsKey(s_atom10Term))
            {
                await writer.WriteAttributeStringAsync(Atom10Constants.TermTag, categoryName);
            }
            if (!string.IsNullOrEmpty(category.Label) && !category.AttributeExtensions.ContainsKey(s_atom10Label))
            {
                await writer.WriteAttributeStringAsync(Atom10Constants.LabelTag, category.Label);
            }
            if (!string.IsNullOrEmpty(category.Scheme) && !category.AttributeExtensions.ContainsKey(s_atom10Scheme))
            {
                await writer.WriteAttributeStringAsync(Atom10Constants.SchemeTag, category.Scheme);
            }
            WriteElementExtensions(writer, category, version);
            await writer.WriteEndElementAsync();
        }

        internal async Task ReadItemFrom(XmlReaderWrapper reader, SyndicationItem result)
        {
            await ReadItemFromAsync(reader, result, null);
        }

        internal async Task<bool> TryParseFeedElementFromAsync(XmlReaderWrapper reader, SyndicationFeed result)
        {

            string name = reader.LocalName;
            string ns = reader.NamespaceURI;

            if(ns == Atom10Constants.Atom10Namespace)
            {
                switch (name)
                {
                    case Atom10Constants.AuthorTag:
                        result.Authors.Add(await ReadPersonFromAsync(reader, result));
                        break;
                    case Atom10Constants.CategoryTag:
                        result.Categories.Add(await ReadCategoryFromAsync(reader, result));
                        break;
                    case Atom10Constants.ContributorTag:
                        result.Contributors.Add(await ReadPersonFromAsync(reader, result));
                        break;
                    case Atom10Constants.GeneratorTag:
                        result.Generator = await reader.ReadElementStringAsync();
                        break;
                    case Atom10Constants.IdTag:
                        result.Id = await reader.ReadElementStringAsync();
                        break;
                    case Atom10Constants.LinkTag:
                        result.Links.Add(await ReadLinkFromAsync(reader, result));
                        break;
                    case Atom10Constants.LogoTag:
                        result.ImageUrl = new Uri(await reader.ReadElementStringAsync(), UriKind.RelativeOrAbsolute);
                        break;
                    case Atom10Constants.RightsTag:
                        result.Copyright = await ReadTextContentFromAsync(reader, "//atom:feed/atom:rights[@type]");
                        break;
                    case Atom10Constants.SubtitleTag:
                        result.Description = await ReadTextContentFromAsync(reader, "//atom:feed/atom:subtitle[@type]");
                        break;
                    case Atom10Constants.TitleTag:
                        result.Title = await ReadTextContentFromAsync(reader, "//atom:feed/atom:title[@type]");
                        break;
                    case Atom10Constants.UpdatedTag:
                        await reader.ReadStartElementAsync();
                        result.LastUpdatedTime = DateFromString(await reader.ReadStringAsync(), reader);
                        await reader.ReadEndElementAsync();
                        break;


                    case Atom10Constants.IconTag:
                        result.IconUrl = new Uri(await reader.ReadElementStringAsync());
                        break;



                    default:
                        return false;
                }
                return true;
            }
            return false;

            // original
            //if (await reader.IsStartElementAsync(Atom10Constants.AuthorTag, Atom10Constants.Atom10Namespace))
            //{
            //    result.Authors.Add(await ReadPersonFromAsync(reader, result));
            //}
            //else if (await reader.IsStartElementAsync(Atom10Constants.CategoryTag, Atom10Constants.Atom10Namespace))
            //{
            //    result.Categories.Add(await ReadCategoryFromAsync(reader, result));
            //}
            //else if (await reader.IsStartElementAsync(Atom10Constants.ContributorTag, Atom10Constants.Atom10Namespace))
            //{
            //    result.Contributors.Add(await ReadPersonFromAsync(reader, result));
            //}
            //else if (await reader.IsStartElementAsync(Atom10Constants.GeneratorTag, Atom10Constants.Atom10Namespace))
            //{
            //    result.Generator = await reader.ReadElementStringAsync();
            //}
            //else if (await reader.IsStartElementAsync(Atom10Constants.IdTag, Atom10Constants.Atom10Namespace))
            //{
            //    result.Id = await reader.ReadElementStringAsync();
            //}
            //else if (await reader.IsStartElementAsync(Atom10Constants.LinkTag, Atom10Constants.Atom10Namespace))
            //{
            //    result.Links.Add(await ReadLinkFromAsync(reader, result));
            //}
            //else if (await reader.IsStartElementAsync(Atom10Constants.LogoTag, Atom10Constants.Atom10Namespace))
            //{
            //    result.ImageUrl = new Uri(await reader.ReadElementStringAsync(), UriKind.RelativeOrAbsolute);
            //}
            //else if (await reader.IsStartElementAsync(Atom10Constants.RightsTag, Atom10Constants.Atom10Namespace))
            //{
            //    result.Copyright = await ReadTextContentFromAsync(reader, "//atom:feed/atom:rights[@type]");
            //}
            //else if (await reader.IsStartElementAsync(Atom10Constants.SubtitleTag, Atom10Constants.Atom10Namespace))
            //{
            //    result.Description = await ReadTextContentFromAsync(reader, "//atom:feed/atom:subtitle[@type]");
            //}
            //else if (await reader.IsStartElementAsync(Atom10Constants.TitleTag, Atom10Constants.Atom10Namespace))
            //{
            //    result.Title = await ReadTextContentFromAsync(reader, "//atom:feed/atom:title[@type]");
            //}
            //else if (await reader.IsStartElementAsync(Atom10Constants.UpdatedTag, Atom10Constants.Atom10Namespace))
            //{
            //    await reader.ReadStartElementAsync();
            //    result.LastUpdatedTime = DateFromString(await reader.ReadStringAsync(), reader);
            //    await reader.ReadEndElementAsync();
            //}
            //else
            //{
            //    return false;
            //}
            //return true;
        }

        internal async Task<bool> TryParseItemElementFromAsync(XmlReaderWrapper reader, SyndicationItem result)
        {

            string name = reader.LocalName;
            string ns = reader.NamespaceURI;

            if(ns == Atom10Constants.Atom10Namespace)
            {
                switch (name)
                {
                    case Atom10Constants.AuthorTag:
                        result.Authors.Add(await ReadPersonFromAsync(reader, result));
                        break;
                    case Atom10Constants.CategoryTag:
                        result.Categories.Add(await ReadCategoryFromAsync(reader, result));
                        break;
                    case Atom10Constants.ContentTag:
                        result.Content = await ReadContentFromAsync(reader, result);
                        break;
                    case Atom10Constants.ContributorTag:
                        result.Contributors.Add(await ReadPersonFromAsync(reader, result));
                        break;
                    case Atom10Constants.IdTag:
                        result.Id = await reader.ReadElementStringAsync();
                        break;
                    case Atom10Constants.LinkTag:
                        result.Links.Add(await ReadLinkFromAsync(reader, result));
                        break;
                    case Atom10Constants.PublishedTag:
                        await reader.ReadStartElementAsync();
                        result.PublishDate = DateFromString(await reader.ReadStringAsync(), reader);
                        await reader.ReadEndElementAsync();
                        break;
                    case Atom10Constants.RightsTag:
                        result.Copyright = await ReadTextContentFromAsync(reader, "//atom:feed/atom:entry/atom:rights[@type]");
                        break;
                    case Atom10Constants.SourceFeedTag:
                        await reader.ReadStartElementAsync();
                        result.SourceFeed = await ReadFeedFromAsync(reader, new SyndicationFeed(), true); //  isSourceFeed 
                        await reader.ReadEndElementAsync();
                        break;
                    case Atom10Constants.SummaryTag:
                        result.Summary = await ReadTextContentFromAsync(reader, "//atom:feed/atom:entry/atom:summary[@type]");
                        break;
                    case Atom10Constants.TitleTag:
                        result.Title = await ReadTextContentFromAsync(reader, "//atom:feed/atom:entry/atom:title[@type]");
                        break;
                    case Atom10Constants.UpdatedTag:
                        await reader.ReadStartElementAsync();
                        result.LastUpdatedTime = DateFromString(await reader.ReadStringAsync(), reader);
                        await reader.ReadEndElementAsync();
                        break;
                    default:
                        return false;
                }
                return true;
            }
            return false;


            //original
            //if (await reader.IsStartElementAsync(Atom10Constants.AuthorTag, Atom10Constants.Atom10Namespace))
            //{
            //    result.Authors.Add(await ReadPersonFromAsync(reader, result));
            //}
            //else if (await reader.IsStartElementAsync(Atom10Constants.CategoryTag, Atom10Constants.Atom10Namespace))
            //{
            //    result.Categories.Add(await ReadCategoryFromAsync(reader, result));
            //}
            //else if (await reader.IsStartElementAsync(Atom10Constants.ContentTag, Atom10Constants.Atom10Namespace))
            //{
            //    result.Content = await ReadContentFromAsync(reader, result);
            //}
            //else if (await reader.IsStartElementAsync(Atom10Constants.ContributorTag, Atom10Constants.Atom10Namespace))
            //{
            //    result.Contributors.Add(await ReadPersonFromAsync(reader, result));
            //}
            //else if (await reader.IsStartElementAsync(Atom10Constants.IdTag, Atom10Constants.Atom10Namespace))
            //{
            //    result.Id = await reader.ReadElementStringAsync();
            //}
            //else if (await reader.IsStartElementAsync(Atom10Constants.LinkTag, Atom10Constants.Atom10Namespace))
            //{
            //    result.Links.Add(await ReadLinkFromAsync(reader, result));
            //}
            //else if (await reader.IsStartElementAsync(Atom10Constants.PublishedTag, Atom10Constants.Atom10Namespace))
            //{
            //    await reader.ReadStartElementAsync();
            //    result.PublishDate = DateFromString(await reader.ReadStringAsync(), reader);
            //    await reader.ReadEndElementAsync();
            //}
            //else if (await reader.IsStartElementAsync(Atom10Constants.RightsTag, Atom10Constants.Atom10Namespace))
            //{
            //    result.Copyright = await ReadTextContentFromAsync(reader, "//atom:feed/atom:entry/atom:rights[@type]");
            //}
            //else if (await reader.IsStartElementAsync(Atom10Constants.SourceFeedTag, Atom10Constants.Atom10Namespace))
            //{
            //    await reader.ReadStartElementAsync();
            //    result.SourceFeed = await ReadFeedFromAsync(reader, new SyndicationFeed(), true); //  isSourceFeed 
            //    await reader.ReadEndElementAsync();
            //}
            //else if (await reader.IsStartElementAsync(Atom10Constants.SummaryTag, Atom10Constants.Atom10Namespace))
            //{
            //    result.Summary = await ReadTextContentFromAsync(reader, "//atom:feed/atom:entry/atom:summary[@type]");
            //}
            //else if (await reader.IsStartElementAsync(Atom10Constants.TitleTag, Atom10Constants.Atom10Namespace))
            //{
            //    result.Title = await ReadTextContentFromAsync(reader, "//atom:feed/atom:entry/atom:title[@type]");
            //}
            //else if (await reader.IsStartElementAsync(Atom10Constants.UpdatedTag, Atom10Constants.Atom10Namespace))
            //{
            //    await reader.ReadStartElementAsync();
            //    result.LastUpdatedTime = DateFromString(await reader.ReadStringAsync(), reader);
            //    await reader.ReadEndElementAsync();
            //}
            //else
            //{
            //    return false;
            //}
            //return true;
        }

        internal void WriteContentTo(XmlWriter writer, string elementName, SyndicationContent content)
        {
            if (content != null)
            {
                content.WriteTo(writer, elementName, Atom10Constants.Atom10Namespace);
            }
        }

        internal async Task WriteElementAsync(XmlWriterWrapper writer, string elementName, string value)
        {
            if (value != null)
            {
                await writer.WriteElementStringAsync(elementName, Atom10Constants.Atom10Namespace, value);
            }
        }

        internal async Task WriteFeedAuthorsToAsync(XmlWriter writer, Collection<SyndicationPerson> authors)
        {
            for (int i = 0; i < authors.Count; ++i)
            {
                SyndicationPerson p = authors[i];
                await WritePersonToAsync(XmlWriterWrapper.CreateFromWriter(writer), p, Atom10Constants.AuthorTag);
            }
        }

        internal async Task WriteFeedContributorsToAsync(XmlWriter writer, Collection<SyndicationPerson> contributors)
        {
            for (int i = 0; i < contributors.Count; ++i)
            {
                SyndicationPerson p = contributors[i];
                await WritePersonToAsync(XmlWriterWrapper.CreateFromWriter(writer), p, Atom10Constants.ContributorTag);
            }
        }

        internal async Task WriteFeedLastUpdatedTimeToAsync(XmlWriterWrapper writer, DateTimeOffset lastUpdatedTime, bool isRequired)
        {
            if (lastUpdatedTime == DateTimeOffset.MinValue && isRequired)
            {
                lastUpdatedTime = DateTimeOffset.UtcNow;
            }
            if (lastUpdatedTime != DateTimeOffset.MinValue)
            {
                await WriteElementAsync(writer, Atom10Constants.UpdatedTag, AsString(lastUpdatedTime));
            }
        }

        internal async Task WriteItemAuthorsToAsync(XmlWriter writer, Collection<SyndicationPerson> authors)
        {
            XmlWriterWrapper wrappedWriter = XmlWriterWrapper.CreateFromWriter(writer);
            for (int i = 0; i < authors.Count; ++i)
            {
                SyndicationPerson p = authors[i];
                await WritePersonToAsync(wrappedWriter, p, Atom10Constants.AuthorTag);
            }
        }

        internal async Task WriteItemContentsAsync(XmlWriter dictWriter, SyndicationItem item)
        {
            await WriteItemContentsAsync(XmlWriterWrapper.CreateFromWriter(dictWriter), item, null);
        }

        internal async Task WriteItemContributorsToAsync(XmlWriter writer, Collection<SyndicationPerson> contributors)
        {
            XmlWriterWrapper wrappedWriter = XmlWriterWrapper.CreateFromWriter(writer);

            for (int i = 0; i < contributors.Count; ++i)
            {
                SyndicationPerson p = contributors[i];
                await WritePersonToAsync(wrappedWriter, p, Atom10Constants.ContributorTag);
            }
        }

        internal async Task WriteItemLastUpdatedTimeToAsync(XmlWriterWrapper writer, DateTimeOffset lastUpdatedTime)
        {
            if (lastUpdatedTime == DateTimeOffset.MinValue)
            {
                lastUpdatedTime = DateTimeOffset.UtcNow;
            }
            await writer.WriteElementStringAsync(Atom10Constants.UpdatedTag,
                Atom10Constants.Atom10Namespace,
                AsString(lastUpdatedTime));
        }

        internal async Task WriteLinkAsync(XmlWriterWrapper writer, SyndicationLink link, Uri baseUri)
        {
            await writer.WriteStartElementAsync(Atom10Constants.LinkTag, Atom10Constants.Atom10Namespace);
            Uri baseUriToWrite = FeedUtils.GetBaseUriToWrite(baseUri, link.BaseUri);
            if (baseUriToWrite != null)
            {
                await writer.WriteAttributeStringAsync("xml", "base", XmlNs, FeedUtils.GetUriString(baseUriToWrite));
            }

            link.WriteAttributeExtensions(writer, SyndicationVersions.Atom10);
            if (!string.IsNullOrEmpty(link.RelationshipType) && !link.AttributeExtensions.ContainsKey(s_atom10Relative))
            {
                await writer.WriteAttributeStringAsync(Atom10Constants.RelativeTag, link.RelationshipType);
            }
<<<<<<< HEAD

=======
>>>>>>> eff37a6a
            if (!string.IsNullOrEmpty(link.MediaType) && !link.AttributeExtensions.ContainsKey(s_atom10Type))
            {
                await writer.WriteAttributeStringAsync(Atom10Constants.TypeTag, link.MediaType);
            }
<<<<<<< HEAD

=======
>>>>>>> eff37a6a
            if (!string.IsNullOrEmpty(link.Title) && !link.AttributeExtensions.ContainsKey(s_atom10Title))
            {
                await writer.WriteAttributeStringAsync(Atom10Constants.TitleTag, link.Title);
            }
<<<<<<< HEAD

=======
>>>>>>> eff37a6a
            if (link.Length != 0 && !link.AttributeExtensions.ContainsKey(s_atom10Length))
            {
                await writer.WriteAttributeStringAsync(Atom10Constants.LengthTag, Convert.ToString(link.Length, CultureInfo.InvariantCulture));
            }
<<<<<<< HEAD

=======
>>>>>>> eff37a6a
            if (!link.AttributeExtensions.ContainsKey(s_atom10Href))
            {
                await writer.WriteAttributeStringAsync(Atom10Constants.HrefTag, FeedUtils.GetUriString(link.Uri));
            }

            link.WriteElementExtensions(writer, SyndicationVersions.Atom10);
            await writer.WriteEndElementAsync();
        }

        protected override SyndicationFeed CreateFeedInstance()
        {
            return SyndicationFeedFormatter.CreateFeedInstance(_feedType);
        }

        protected virtual async Task<SyndicationItem> ReadItemAsync(XmlReader reader, SyndicationFeed feed)
        {
            if (feed == null)
            {
                throw new ArgumentNullException("feed");
            }

            if (reader == null)
            {
                throw new ArgumentNullException("reader");
            }

            SyndicationItem item = CreateItem(feed);

            XmlReaderWrapper readerWrapper = XmlReaderWrapper.CreateFromReader(reader);

            await ReadItemFromAsync(readerWrapper, item, feed.BaseUri);
            return item;
        }

        //not referenced anymore
        protected virtual async Task<IEnumerable<SyndicationItem>> ReadItemsAsync(XmlReader reader, SyndicationFeed feed)
        {
            if (feed == null)
            {
                throw new ArgumentNullException("feed");
            }
            if (reader == null)
            {
                throw new ArgumentNullException("reader");
            }
            NullNotAllowedCollection<SyndicationItem> items = new NullNotAllowedCollection<SyndicationItem>();

            XmlReaderWrapper readerWrapper = XmlReaderWrapper.CreateFromReader(reader);

            while (await readerWrapper.IsStartElementAsync(Atom10Constants.EntryTag, Atom10Constants.Atom10Namespace))
            {
                items.Add(await ReadItemAsync(reader, feed));
            }

            return items;
        }

        protected virtual async Task WriteItemAsync(XmlWriter writer, SyndicationItem item, Uri feedBaseUri)
        {
            XmlWriterWrapper wrappedWriter = XmlWriterWrapper.CreateFromWriter(writer);

            await wrappedWriter.WriteStartElementAsync(Atom10Constants.EntryTag, Atom10Constants.Atom10Namespace);
            await WriteItemContentsAsync(wrappedWriter, item, feedBaseUri);
            await wrappedWriter.WriteEndElementAsync();
        }

        protected virtual async Task WriteItemsAsync(XmlWriter writer, IEnumerable<SyndicationItem> items, Uri feedBaseUri)
        {
            if (items == null)
            {
                return;
            }
            foreach (SyndicationItem item in items)
            {
                await this.WriteItemAsync(writer, item, feedBaseUri);
            }
        }

<<<<<<< HEAD
        private static async Task<TextSyndicationContent> ReadTextContentFromHelper(XmlReaderWrapper reader, string type, string context, bool preserveAttributeExtensions)
=======
        private static TextSyndicationContent ReadTextContentFromHelper(XmlReader reader, string type, string context, bool preserveAttributeExtensions)
>>>>>>> eff37a6a
        {
            if (string.IsNullOrEmpty(type))
            {
                type = Atom10Constants.PlaintextType;
            }

            TextSyndicationContentKind kind = new TextSyndicationContentKind();
            switch (type)
            {
                case Atom10Constants.PlaintextType:
                    kind = TextSyndicationContentKind.Plaintext;
                    break;
                case Atom10Constants.HtmlType:
                    kind = TextSyndicationContentKind.Html;
                    break;
                case Atom10Constants.XHtmlType:
                    kind = TextSyndicationContentKind.XHtml;
                    break;

                    throw new XmlException(String.Format(SR.Atom10SpecRequiresTextConstruct, context, type));
            }

            Dictionary<XmlQualifiedName, string> attrs = null;
            if (reader.HasAttributes)
            {
                while (reader.MoveToNextAttribute())
                {
                    if (reader.LocalName == Atom10Constants.TypeTag && reader.NamespaceURI == string.Empty)
                    {
                        continue;
                    }
                    string ns = reader.NamespaceURI;
                    string name = reader.LocalName;
                    if (FeedUtils.IsXmlns(name, ns))
                    {
                        continue;
                    }
                    if (preserveAttributeExtensions)
                    {
                        string value = await reader.GetValueAsync();
                        if (attrs == null)
                        {
                            attrs = new Dictionary<XmlQualifiedName, string>();
                        }
                        attrs.Add(new XmlQualifiedName(name, ns), value);
                    }
                }
            }
            reader.MoveToElement();
            string val = (kind == TextSyndicationContentKind.XHtml) ? await reader.ReadInnerXmlAsync() : await reader.ReadElementStringAsync();
            TextSyndicationContent result = new TextSyndicationContent(val, kind);
            if (attrs != null)
            {
                foreach (XmlQualifiedName attr in attrs.Keys)
                {
                    if (!FeedUtils.IsXmlns(attr.Name, attr.Namespace))
                    {
                        result.AttributeExtensions.Add(attr, attrs[attr]);
                    }
                }
            }
            return result;
        }

        private string AsString(DateTimeOffset dateTime)
        {
            if (dateTime.Offset == zeroOffset)
            {
                return dateTime.ToUniversalTime().ToString(Rfc3339UTCDateTimeFormat, CultureInfo.InvariantCulture);
            }
            else
            {
                return dateTime.ToString(Rfc3339LocalDateTimeFormat, CultureInfo.InvariantCulture);
            }
        }

<<<<<<< HEAD
        private DateTimeOffset DateFromString(string dateTimeString, XmlReaderWrapper reader)
=======
        private DateTimeOffset DateFromString(string dateTimeString, XmlReader reader)
>>>>>>> eff37a6a
        {
            dateTimeString = dateTimeString.Trim();
            if (dateTimeString.Length < 20)
            {
                //throw DiagnosticUtility.ExceptionUtility.ThrowHelperError(
                //    new XmlException(FeedUtils.AddLineInfo(reader,
                //    SR.ErrorParsingDateTime)));
                throw new XmlException(FeedUtils.AddLineInfo(reader, SR.ErrorParsingDateTime));
            }
            if (dateTimeString[19] == '.')
            {
                // remove any fractional seconds, we choose to ignore them
                int i = 20;
                while (dateTimeString.Length > i && char.IsDigit(dateTimeString[i]))
                {
                    ++i;
                }
                dateTimeString = dateTimeString.Substring(0, 19) + dateTimeString.Substring(i);
            }
            DateTimeOffset localTime;
            if (DateTimeOffset.TryParseExact(dateTimeString, Rfc3339LocalDateTimeFormat,
                CultureInfo.InvariantCulture.DateTimeFormat,
                DateTimeStyles.None, out localTime))
            {
                return localTime;
            }
            DateTimeOffset utcTime;
            if (DateTimeOffset.TryParseExact(dateTimeString, Rfc3339UTCDateTimeFormat,
                CultureInfo.InvariantCulture.DateTimeFormat,
                DateTimeStyles.AssumeUniversal | DateTimeStyles.AdjustToUniversal, out utcTime))
            {
                return utcTime;
            }

            throw new XmlException(FeedUtils.AddLineInfo(reader, SR.ErrorParsingDateTime));
        }

<<<<<<< HEAD
        private async Task ReadCategoryAsync(XmlReaderWrapper reader, SyndicationCategory category)
        {
            await ReadCategoryAsync(reader, category, this.Version, this.PreserveAttributeExtensions, this.PreserveElementExtensions, _maxExtensionSize);
        }

        private async Task<SyndicationCategory> ReadCategoryFromAsync(XmlReaderWrapper reader, SyndicationFeed feed)
=======
        private void ReadCategory(XmlReader reader, SyndicationCategory category)
        {
            ReadCategory(reader, category, this.Version, this.PreserveAttributeExtensions, this.PreserveElementExtensions, _maxExtensionSize);
        }

        private SyndicationCategory ReadCategoryFrom(XmlReader reader, SyndicationFeed feed)
>>>>>>> eff37a6a
        {
            SyndicationCategory result = CreateCategory(feed);
            await ReadCategoryAsync(reader, result);
            return result;
        }

<<<<<<< HEAD
        private async Task<SyndicationCategory> ReadCategoryFromAsync(XmlReaderWrapper reader, SyndicationItem item)
=======
        private SyndicationCategory ReadCategoryFrom(XmlReader reader, SyndicationItem item)
>>>>>>> eff37a6a
        {
            SyndicationCategory result = CreateCategory(item);
            await ReadCategoryAsync(reader, result);
            return result;
        }

<<<<<<< HEAD
        private async Task<SyndicationContent> ReadContentFromAsync(XmlReaderWrapper reader, SyndicationItem item)
=======
        private SyndicationContent ReadContentFrom(XmlReader reader, SyndicationItem item)
>>>>>>> eff37a6a
        {
            await MoveToStartElementAsync(reader);
            string type = reader.GetAttribute(Atom10Constants.TypeTag, string.Empty);

            SyndicationContent result;
            if (TryParseContent(reader, item, type, this.Version, out result))
            {
                return result;
            }

            if (string.IsNullOrEmpty(type))
            {
                type = Atom10Constants.PlaintextType;
            }
            string src = reader.GetAttribute(Atom10Constants.SourceTag, string.Empty);

            if (string.IsNullOrEmpty(src) && type != Atom10Constants.PlaintextType && type != Atom10Constants.HtmlType && type != Atom10Constants.XHtmlType)
            {
                return new XmlSyndicationContent(reader);
            }

            if (!string.IsNullOrEmpty(src))
            {
                result = new UrlSyndicationContent(new Uri(src, UriKind.RelativeOrAbsolute), type);
                bool isEmpty = reader.IsEmptyElement;
                if (reader.HasAttributes)
                {
                    while (reader.MoveToNextAttribute())
                    {
                        if (reader.LocalName == Atom10Constants.TypeTag && reader.NamespaceURI == string.Empty)
                        {
                            continue;
                        }
                        else if (reader.LocalName == Atom10Constants.SourceTag && reader.NamespaceURI == string.Empty)
                        {
                            continue;
                        }
                        else if (!FeedUtils.IsXmlns(reader.LocalName, reader.NamespaceURI))
                        {
                            if (_preserveAttributeExtensions)
<<<<<<< HEAD
=======
                            {
                                result.AttributeExtensions.Add(new XmlQualifiedName(reader.LocalName, reader.NamespaceURI), reader.Value);
                            }
                            else
>>>>>>> eff37a6a
                            {
                                result.AttributeExtensions.Add(new XmlQualifiedName(reader.LocalName, reader.NamespaceURI), await reader.GetValueAsync());
                            }
                        }
                    }
                }
                await reader.ReadStartElementAsync();
                if (!isEmpty)
                {
                    await reader.ReadEndElementAsync();
                }
                return result;
            }
            else
            {
<<<<<<< HEAD
                return await ReadTextContentFromHelper(reader, type, "//atom:feed/atom:entry/atom:content[@type]", _preserveAttributeExtensions);
            }
        }


        private async Task<SyndicationFeed> ReadFeedFromAsync(XmlReaderWrapper reader, SyndicationFeed result, bool isSourceFeed)
=======
                return ReadTextContentFromHelper(reader, type, "//atom:feed/atom:entry/atom:content[@type]", _preserveAttributeExtensions);
            }
        }

        private void ReadFeed(XmlReader reader)
        {
            SetFeed(CreateFeedInstance());
            ReadFeedFrom(reader, this.Feed, false);
        }

        private SyndicationFeed ReadFeedFrom(XmlReader reader, SyndicationFeed result, bool isSourceFeed)
>>>>>>> eff37a6a
        {
            await reader.MoveToContentAsync();

            //fix to accept non contiguous items
            NullNotAllowedCollection<SyndicationItem> feedItems = new NullNotAllowedCollection<SyndicationItem>();

            bool elementIsEmpty = false;
            if (!isSourceFeed)
            {
                await MoveToStartElementAsync(reader);
                elementIsEmpty = reader.IsEmptyElement;
                if (reader.HasAttributes)
                {
                    while (reader.MoveToNextAttribute())
                    {
                        if (reader.LocalName == "lang" && reader.NamespaceURI == XmlNs)
                        {
                            result.Language = await reader.GetValueAsync();
                        }
                        else if (reader.LocalName == "base" && reader.NamespaceURI == XmlNs)
                        {
                            result.BaseUri = FeedUtils.CombineXmlBase(result.BaseUri, await reader.GetValueAsync());
                        }
                        else
                        {
                            string ns = reader.NamespaceURI;
                            string name = reader.LocalName;
                            if (FeedUtils.IsXmlns(name, ns) || FeedUtils.IsXmlSchemaType(name, ns))
                            {
                                continue;
                            }

                            string val = await reader.GetValueAsync();

                            if (!TryParseAttribute(name, ns, val, result, this.Version))
                            {
                                if (_preserveAttributeExtensions)
                                {
<<<<<<< HEAD
                                    result.AttributeExtensions.Add(new XmlQualifiedName(reader.LocalName, reader.NamespaceURI), await reader.GetValueAsync());
=======
                                    if (_preserveAttributeExtensions)
                                    {
                                        result.AttributeExtensions.Add(new XmlQualifiedName(reader.LocalName, reader.NamespaceURI), reader.Value);
                                    }
                                    else
                                    {
                                        TraceSyndicationElementIgnoredOnRead(reader);
                                    }
>>>>>>> eff37a6a
                                }
                            }
                        }
                    }
                }
                await reader.ReadStartElementAsync();
            }

            XmlBuffer buffer = null;
            XmlDictionaryWriter extWriter = null;
            bool areAllItemsRead = true;
            bool readItemsAtLeastOnce = false;

<<<<<<< HEAD
            if (!elementIsEmpty)
            {
                try
                {
                    while (await reader.IsStartElementAsync())
=======
                if (!elementIsEmpty)
                {
                    try
>>>>>>> eff37a6a
                    {
                        if (await TryParseFeedElementFromAsync(reader, result))  
                        {
                            // nothing, we parsed something, great
                        }
                        else if (await reader.IsStartElementAsync(Atom10Constants.EntryTag, Atom10Constants.Atom10Namespace) && !isSourceFeed)
                        {
                            if (readItemsAtLeastOnce)
                            {
                                //throw new InvalidOperationException(String.Format(SR.FeedHasNonContiguousItems, this.GetType().ToString()));
                                //Log we have disjoint items
                            }


                            while (await reader.IsStartElementAsync(Atom10Constants.EntryTag, Atom10Constants.Atom10Namespace))
                            {
                                feedItems.Add(await ReadItemAsync(reader, result));
                            }


                            areAllItemsRead = true;
                            readItemsAtLeastOnce = true;
                            // if the derived class is reading the items lazily, then stop reading from the stream
                            if (!areAllItemsRead)
                            {
                                break;
                            }
                        }
                        else
                        {
                            if (!TryParseElement(reader, result, this.Version))
                            {
                                if (_preserveElementExtensions)
                                {
<<<<<<< HEAD
                                    if (buffer == null)
=======
                                    if (_preserveElementExtensions)
                                    {
                                        CreateBufferIfRequiredAndWriteNode(ref buffer, ref extWriter, reader, _maxExtensionSize);
                                    }
                                    else
>>>>>>> eff37a6a
                                    {
                                        buffer = new XmlBuffer(_maxExtensionSize);
                                        extWriter = buffer.OpenSection(XmlDictionaryReaderQuotas.Max);
                                        extWriter.WriteStartElement(Rss20Constants.ExtensionWrapperTag);
                                    }

                                    await XmlReaderWrapper.WriteNodeAsync(extWriter, reader, false);
                                }
                                else
                                {
                                    await reader.SkipAsync();
                                }
                            }
                        }
                    }
                    //Add all read items to the feed
                    result.Items = feedItems;
                    LoadElementExtensions(buffer, extWriter, result);  
                }
                finally
                {
                    if (extWriter != null)
                    {
                        ((IDisposable)extWriter).Dispose();
                    }
                }
            }
            if (!isSourceFeed && areAllItemsRead)
            {
                await reader.ReadEndElementAsync(); // feed
            }

            return result;
        }

<<<<<<< HEAD
        
        private async Task ReadItemFromAsync(XmlReaderWrapper reader, SyndicationItem result, Uri feedBaseUri)
=======
        private void ReadItemFrom(XmlReader reader, SyndicationItem result, Uri feedBaseUri)
>>>>>>> eff37a6a
        {
            try
            {
                result.BaseUri = feedBaseUri;
                await MoveToStartElementAsync(reader);
                bool isEmpty = reader.IsEmptyElement;
                if (reader.HasAttributes)
                {
                    while (reader.MoveToNextAttribute())
                    {
                        string ns = reader.NamespaceURI;
                        string name = reader.LocalName;
                        if (name == "base" && ns == XmlNs)
                        {
                            result.BaseUri = FeedUtils.CombineXmlBase(result.BaseUri, await reader.GetValueAsync());
                            continue;
                        }

                        if (FeedUtils.IsXmlns(name, ns) || FeedUtils.IsXmlSchemaType(name, ns))
                        {
                            continue;
                        }

                        string val = await reader.GetValueAsync();
                        if (!TryParseAttribute(name, ns, val, result, this.Version))
                        {
                            if (_preserveAttributeExtensions)
                            {
                                result.AttributeExtensions.Add(new XmlQualifiedName(reader.LocalName, reader.NamespaceURI), reader.Value);
                            }
                        }
                    }
                }
                await reader.ReadStartElementAsync();

                if (!isEmpty)
                {
                    XmlBuffer buffer = null;
                    XmlDictionaryWriter extWriter = null;
                    try
                    {
                        while (await reader.IsStartElementAsync())
                        {
                            if (await TryParseItemElementFromAsync(reader, result))
                            {
                                // nothing, we parsed something, great
                            }
                            else
                            {
                                if (!TryParseElement(reader, result, this.Version))
                                {
                                    if (_preserveElementExtensions)
                                    {
<<<<<<< HEAD
                                        if (buffer == null)
                                        {
                                            buffer = new XmlBuffer(_maxExtensionSize);
                                            extWriter = buffer.OpenSection(XmlDictionaryReaderQuotas.Max);
                                            extWriter.WriteStartElement(Rss20Constants.ExtensionWrapperTag);
                                        }

                                        await XmlReaderWrapper.WriteNodeAsync(extWriter, reader, false);
=======
                                        CreateBufferIfRequiredAndWriteNode(ref buffer, ref extWriter, reader, _maxExtensionSize);
>>>>>>> eff37a6a
                                    }
                                    else
                                    {
                                        await reader.SkipAsync();
                                    }
                                }
                            }
                        }
                        LoadElementExtensions(buffer, extWriter, result);
                    }
                    finally
                    {
                        if (extWriter != null)
                        {
                            ((IDisposable)extWriter).Dispose();
                        }
                    }
                    await reader.ReadEndElementAsync(); // item
                }
            }
            catch (FormatException e)
            {
                throw new XmlException(FeedUtils.AddLineInfo(reader, SR.ErrorParsingItem), e);
               
            }
            catch (ArgumentException e)
            {
                throw new XmlException(FeedUtils.AddLineInfo(reader, SR.ErrorParsingItem), e);
            }
        }

<<<<<<< HEAD
        private async Task ReadLinkAsync(XmlReaderWrapper reader, SyndicationLink link, Uri baseUri)
=======
        private void ReadLink(XmlReader reader, SyndicationLink link, Uri baseUri)
>>>>>>> eff37a6a
        {
            bool isEmpty = reader.IsEmptyElement;
            string mediaType = null;
            string relationship = null;
            string title = null;
            string lengthStr = null;
            string val = null;
            link.BaseUri = baseUri;
            if (reader.HasAttributes)
            {
                while (reader.MoveToNextAttribute())
                {
                    bool notHandled = false;
                    if (reader.LocalName == "base" && reader.NamespaceURI == XmlNs)
                    {
                        link.BaseUri = FeedUtils.CombineXmlBase(link.BaseUri, await reader.GetValueAsync());
                    }
                    else if(reader.NamespaceURI == string.Empty)
                    {
                        switch (reader.LocalName)
                        {
                            case Atom10Constants.TypeTag:
                                mediaType = await reader.GetValueAsync();
                                break;

                            case Atom10Constants.RelativeTag:
                                relationship = await reader.GetValueAsync();
                                break;

                            case Atom10Constants.TitleTag:
                                title = await reader.GetValueAsync();
                                break;

                            case Atom10Constants.LengthTag:
                                lengthStr = await reader.GetValueAsync();
                                break;

                            case Atom10Constants.HrefTag:
                                val = await reader.GetValueAsync();
                                break;

                            default:
                                notHandled = true;
                                break;
                        }
                    }
                    else
                    {
                        notHandled = true;
                    }

                    if (notHandled && !FeedUtils.IsXmlns(reader.LocalName, reader.NamespaceURI))
                    {
                        if (_preserveAttributeExtensions)
                        {
                            link.AttributeExtensions.Add(new XmlQualifiedName(reader.LocalName, reader.NamespaceURI), await reader.GetValueAsync());
                        }
                    }

                    //if (reader.LocalName == "base" && reader.NamespaceURI == XmlNs)
                    //{
                    //    link.BaseUri = FeedUtils.CombineXmlBase(link.BaseUri, await reader.GetValueAsync());
                    //}
                    //else if (reader.LocalName == Atom10Constants.TypeTag && reader.NamespaceURI == string.Empty)
                    //{
                    //    mediaType = await reader.GetValueAsync();
                    //}
                    //else if (reader.LocalName == Atom10Constants.RelativeTag && reader.NamespaceURI == string.Empty)
                    //{
                    //    relationship = await reader.GetValueAsync();
                    //}
                    //else if (reader.LocalName == Atom10Constants.TitleTag && reader.NamespaceURI == string.Empty)
                    //{
                    //    title = await reader.GetValueAsync();
                    //}
                    //else if (reader.LocalName == Atom10Constants.LengthTag && reader.NamespaceURI == string.Empty)
                    //{
                    //    lengthStr = await reader.GetValueAsync();
                    //}
                    //else if (reader.LocalName == Atom10Constants.HrefTag && reader.NamespaceURI == string.Empty)
                    //{
                    //    val = await reader.GetValueAsync();
                    //}
                    //else if (!FeedUtils.IsXmlns(reader.LocalName, reader.NamespaceURI))
                    //{
                    //    if (_preserveAttributeExtensions)
                    //    {
                    //        link.AttributeExtensions.Add(new XmlQualifiedName(reader.LocalName, reader.NamespaceURI), await reader.GetValueAsync());
                    //    }
                    //}
                }
            }

            long length = 0;
            if (!string.IsNullOrEmpty(lengthStr))
            {
                length = Convert.ToInt64(lengthStr, CultureInfo.InvariantCulture.NumberFormat);
            }

            await reader.ReadStartElementAsync();
            if (!isEmpty)
            {
                XmlBuffer buffer = null;
                XmlDictionaryWriter extWriter = null;
                try
                {
                    while (await reader.IsStartElementAsync())
                    {
                        if (TryParseElement(reader, link, this.Version))
                        {
                            continue;
                        }
                        else if (!_preserveElementExtensions)
                        {
                            await reader.SkipAsync();
                        }
                        else
                        {
<<<<<<< HEAD
                            if (buffer == null)
                            {
                                buffer = new XmlBuffer(_maxExtensionSize);
                                extWriter = buffer.OpenSection(XmlDictionaryReaderQuotas.Max);
                                extWriter.WriteStartElement(Rss20Constants.ExtensionWrapperTag);
                            }

                            await XmlReaderWrapper.WriteNodeAsync(extWriter, reader, false);
=======
                            CreateBufferIfRequiredAndWriteNode(ref buffer, ref extWriter, reader, _maxExtensionSize);
>>>>>>> eff37a6a
                        }
                    }
                    LoadElementExtensions(buffer, extWriter, link);
                }
                finally
                {
                    if (extWriter != null)
                    {
                        ((IDisposable)extWriter).Dispose();
                    }
                }
                await reader.ReadEndElementAsync();
            }
            link.Length = length;
            link.MediaType = mediaType;
            link.RelationshipType = relationship;
            link.Title = title;
            link.Uri = (val != null) ? new Uri(val, UriKind.RelativeOrAbsolute) : null;
        }

<<<<<<< HEAD
        private async Task<SyndicationLink> ReadLinkFromAsync(XmlReaderWrapper reader, SyndicationFeed feed)
=======
        private SyndicationLink ReadLinkFrom(XmlReader reader, SyndicationFeed feed)
>>>>>>> eff37a6a
        {
            SyndicationLink result = CreateLink(feed);
            await ReadLinkAsync(reader, result, feed.BaseUri);
            return result;
        }

<<<<<<< HEAD
        private async Task<SyndicationLink> ReadLinkFromAsync(XmlReaderWrapper reader, SyndicationItem item)
=======
        private SyndicationLink ReadLinkFrom(XmlReader reader, SyndicationItem item)
>>>>>>> eff37a6a
        {
            SyndicationLink result = CreateLink(item);
            await ReadLinkAsync(reader, result, item.BaseUri);
            return result;
        }

<<<<<<< HEAD
        private async Task<SyndicationPerson> ReadPersonFromAsync(XmlReaderWrapper reader, SyndicationFeed feed)
=======
        private SyndicationPerson ReadPersonFrom(XmlReader reader, SyndicationFeed feed)
>>>>>>> eff37a6a
        {
            SyndicationPerson result = CreatePerson(feed);
            await ReadPersonFromAsync(reader, result);
            return result;
        }

<<<<<<< HEAD
        private async Task<SyndicationPerson> ReadPersonFromAsync(XmlReaderWrapper reader, SyndicationItem item)
=======
        private SyndicationPerson ReadPersonFrom(XmlReader reader, SyndicationItem item)
>>>>>>> eff37a6a
        {
            SyndicationPerson result = CreatePerson(item);
            await ReadPersonFromAsync(reader, result);
            return result;
        }

<<<<<<< HEAD
        //private async Task ReadPersonFromAsync(XmlReaderWrapper reader, SyndicationPerson result)
        //{
        //    bool isEmpty = reader.IsEmptyElement;
        //    if (reader.HasAttributes)
        //    {
        //        while (reader.MoveToNextAttribute())
        //        {
        //            string ns = reader.NamespaceURI;
        //            string name = reader.LocalName;
        //            if (FeedUtils.IsXmlns(name, ns))
        //            {
        //                continue;
        //            }
        //            string val = await reader.GetValueAsync();
        //            if (!TryParseAttribute(name, ns, val, result, this.Version))
        //            {
        //                if (_preserveAttributeExtensions)
        //                {
        //                    result.AttributeExtensions.Add(new XmlQualifiedName(reader.LocalName, reader.NamespaceURI), await reader.GetValueAsync());
        //                }
        //            }
        //        }
        //    }
        //    await reader.ReadStartElementAsync();
        //    if (!isEmpty)
        //    {
        //        XmlBuffer buffer = null;
        //        XmlDictionaryWriter extWriter = null;
        //        try
        //        {
        //            while (await reader.IsStartElementAsync())
        //            {
        //                if (await reader.IsStartElementAsync(Atom10Constants.NameTag, Atom10Constants.Atom10Namespace))
        //                {
        //                    result.Name = await reader.ReadElementStringAsync();
        //                }
        //                else if (await reader.IsStartElementAsync(Atom10Constants.UriTag, Atom10Constants.Atom10Namespace))
        //                {
        //                    result.Uri = await reader.ReadElementStringAsync();
        //                }
        //                else if (await reader.IsStartElementAsync(Atom10Constants.EmailTag, Atom10Constants.Atom10Namespace))
        //                {
        //                    result.Email = await reader.ReadElementStringAsync();
        //                }
        //                else
        //                {
        //                    if (!TryParseElement(reader, result, this.Version))
        //                    {
        //                        if (_preserveElementExtensions)
        //                        {
        //                            if (buffer == null)
        //                            {
        //                                buffer = new XmlBuffer(_maxExtensionSize);
        //                                extWriter = buffer.OpenSection(XmlDictionaryReaderQuotas.Max);
        //                                extWriter.WriteStartElement(Rss20Constants.ExtensionWrapperTag);
        //                            }

        //                            await XmlReaderWrapper.WriteNodeAsync(extWriter, reader, false);
        //                        }
        //                        else
        //                        {
        //                            await reader.SkipAsync();
        //                        }
        //                    }
        //                }
        //            }
        //            LoadElementExtensions(buffer, extWriter, result);
        //        }
        //        finally
        //        {
        //            if (extWriter != null)
        //            {
        //                ((IDisposable)extWriter).Dispose();
        //            }
        //        }
        //        await reader.ReadEndElementAsync();
        //    }
        //}

        private async Task ReadPersonFromAsync(XmlReaderWrapper reader, SyndicationPerson result)
=======
        private void ReadPersonFrom(XmlReader reader, SyndicationPerson result)
>>>>>>> eff37a6a
        {
            bool isEmpty = reader.IsEmptyElement;
            if (reader.HasAttributes)
            {
                while (reader.MoveToNextAttribute())
                {
                    string ns = reader.NamespaceURI;
                    string name = reader.LocalName;
                    if (FeedUtils.IsXmlns(name, ns))
                    {
                        continue;
                    }
                    string val = await reader.GetValueAsync();
                    if (!TryParseAttribute(name, ns, val, result, this.Version))
                    {
                        if (_preserveAttributeExtensions)
                        {
                            result.AttributeExtensions.Add(new XmlQualifiedName(reader.LocalName, reader.NamespaceURI), await reader.GetValueAsync());
                        }
                    }
                }
            }
            await reader.ReadStartElementAsync();
            if (!isEmpty)
            {
                XmlBuffer buffer = null;
                XmlDictionaryWriter extWriter = null;
                try
                {
                    while (await reader.IsStartElementAsync())
                    {

                        string name = reader.LocalName;
                        string ns = reader.NamespaceURI;
                        bool notHandled = false;


                        switch (name)
                        {
                            case Atom10Constants.NameTag:
                            result.Name = await reader.ReadElementStringAsync();
                                break;
                            case Atom10Constants.UriTag:
                            result.Uri = await reader.ReadElementStringAsync();
                                break;
                            case Atom10Constants.EmailTag:
                            result.Email = await reader.ReadElementStringAsync();
                                break;
                            default:
                                notHandled = true;
                                break;
                        }

                        if(notHandled && !TryParseElement(reader, result, this.Version))
                        {
                            if (_preserveElementExtensions)
                            {
<<<<<<< HEAD
                                if (buffer == null)
=======
                                if (_preserveElementExtensions)
                                {
                                    CreateBufferIfRequiredAndWriteNode(ref buffer, ref extWriter, reader, _maxExtensionSize);
                                }
                                else
>>>>>>> eff37a6a
                                {
                                    buffer = new XmlBuffer(_maxExtensionSize);
                                    extWriter = buffer.OpenSection(XmlDictionaryReaderQuotas.Max);
                                    extWriter.WriteStartElement(Rss20Constants.ExtensionWrapperTag);
                                }

                                await XmlReaderWrapper.WriteNodeAsync(extWriter, reader, false);
                            }
                            else
                            {
                                await reader.SkipAsync();
                            }
                        }                        
                    }

                    LoadElementExtensions(buffer, extWriter, result);
                }
                finally
                {
                    if (extWriter != null)
                    {
                        ((IDisposable)extWriter).Dispose();
                    }
                }
                await reader.ReadEndElementAsync();
            }
        }

<<<<<<< HEAD
        private async Task<TextSyndicationContent> ReadTextContentFromAsync(XmlReaderWrapper reader, string context)
=======
        private TextSyndicationContent ReadTextContentFrom(XmlReader reader, string context)
>>>>>>> eff37a6a
        {
            return await ReadTextContentFromAsync(reader, context, this.PreserveAttributeExtensions);
        }

<<<<<<< HEAD
        private async Task WriteCategoriesToAsync(XmlWriter writer, Collection<SyndicationCategory> categories)
=======
        private void WriteCategoriesTo(XmlWriter writer, Collection<SyndicationCategory> categories)
>>>>>>> eff37a6a
        {
            XmlWriterWrapper wrappedWriter = XmlWriterWrapper.CreateFromWriter(writer);
            for (int i = 0; i < categories.Count; ++i)
            {
                await WriteCategoryAsync(wrappedWriter, categories[i], this.Version);
            }
        }

<<<<<<< HEAD
        private async Task WriteFeed(XmlWriterWrapper writer)
=======
        private void WriteFeed(XmlWriter writer)
>>>>>>> eff37a6a
        {
            if (this.Feed == null)
            {
                throw new InvalidOperationException(SR.FeedFormatterDoesNotHaveFeed);
            }
            await WriteFeedToAsync(writer, this.Feed, false); //  isSourceFeed 
        }

<<<<<<< HEAD
        private async Task WriteFeedToAsync(XmlWriterWrapper writer, SyndicationFeed feed, bool isSourceFeed)
=======
        private void WriteFeedTo(XmlWriter writer, SyndicationFeed feed, bool isSourceFeed)
>>>>>>> eff37a6a
        {
            if (!isSourceFeed)
            {
                if (!string.IsNullOrEmpty(feed.Language))
                {
                    await writer.WriteAttributeStringAsync("xml", "lang", XmlNs, feed.Language);
                }
                if (feed.BaseUri != null)
                {
                    await writer.WriteAttributeStringAsync("xml", "base", XmlNs, FeedUtils.GetUriString(feed.BaseUri));
                }
                WriteAttributeExtensions(writer, feed, this.Version);
            }
            bool isElementRequired = !isSourceFeed;
            TextSyndicationContent title = feed.Title;
            if (isElementRequired)
            {
                title = title ?? new TextSyndicationContent(string.Empty);
            }
            WriteContentTo(writer, Atom10Constants.TitleTag, title);
            WriteContentTo(writer, Atom10Constants.SubtitleTag, feed.Description);
            string id = feed.Id;
            if (isElementRequired)
            {
                id = id ?? s_idGenerator.Next();
            }
            await WriteElementAsync(writer, Atom10Constants.IdTag, id);
            WriteContentTo(writer, Atom10Constants.RightsTag, feed.Copyright);
            await WriteFeedLastUpdatedTimeToAsync(writer, feed.LastUpdatedTime, isElementRequired);
            await WriteCategoriesToAsync(writer, feed.Categories);
            if (feed.ImageUrl != null)
            {
                await WriteElementAsync(writer, Atom10Constants.LogoTag, feed.ImageUrl.ToString());
            }
            WriteFeedAuthorsToAsync(writer, feed.Authors);
            WriteFeedContributorsToAsync(writer, feed.Contributors);
            await WriteElementAsync(writer, Atom10Constants.GeneratorTag, feed.Generator);

            for (int i = 0; i < feed.Links.Count; ++i)
            {
                await WriteLinkAsync(writer, feed.Links[i], feed.BaseUri);
            }

            WriteElementExtensions(writer, feed, this.Version);

            if (!isSourceFeed)
            {
                await WriteItemsAsync(writer, feed.Items, feed.BaseUri);
            }
        }

<<<<<<< HEAD
        private async Task WriteItemContentsAsync(XmlWriterWrapper dictWriter, SyndicationItem item, Uri feedBaseUri)
=======
        private void WriteItemContents(XmlWriter dictWriter, SyndicationItem item, Uri feedBaseUri)
>>>>>>> eff37a6a
        {
            Uri baseUriToWrite = FeedUtils.GetBaseUriToWrite(feedBaseUri, item.BaseUri);
            if (baseUriToWrite != null)
            {
                await dictWriter.WriteAttributeStringAsync("xml", "base", XmlNs, FeedUtils.GetUriString(baseUriToWrite));
            }
            WriteAttributeExtensions(dictWriter, item, this.Version);

            string id = item.Id ?? s_idGenerator.Next();
<<<<<<< HEAD
            await WriteElementAsync(dictWriter, Atom10Constants.IdTag, id);
=======
            WriteElement(dictWriter, Atom10Constants.IdTag, id);
>>>>>>> eff37a6a

            TextSyndicationContent title = item.Title ?? new TextSyndicationContent(string.Empty);
            WriteContentTo(dictWriter, Atom10Constants.TitleTag, title);
            WriteContentTo(dictWriter, Atom10Constants.SummaryTag, item.Summary);
            if (item.PublishDate != DateTimeOffset.MinValue)
            {
                await dictWriter.WriteElementStringAsync(Atom10Constants.PublishedTag,
                    Atom10Constants.Atom10Namespace,
                    AsString(item.PublishDate));
            }
            await WriteItemLastUpdatedTimeToAsync(dictWriter, item.LastUpdatedTime);
            await WriteItemAuthorsToAsync(dictWriter, item.Authors);
            await WriteItemContributorsToAsync(dictWriter, item.Contributors);
            for (int i = 0; i < item.Links.Count; ++i)
            {
                await WriteLinkAsync(dictWriter, item.Links[i], item.BaseUri);
            }
            await WriteCategoriesToAsync(dictWriter, item.Categories);
            WriteContentTo(dictWriter, Atom10Constants.ContentTag, item.Content);
            WriteContentTo(dictWriter, Atom10Constants.RightsTag, item.Copyright);
            if (item.SourceFeed != null)
            {
                await dictWriter.WriteStartElementAsync(Atom10Constants.SourceFeedTag, Atom10Constants.Atom10Namespace);
                await WriteFeedToAsync(dictWriter, item.SourceFeed, true); //  isSourceFeed 
                await dictWriter.WriteEndElementAsync();
            }
            WriteElementExtensions(dictWriter, item, this.Version);
        }

<<<<<<< HEAD
        private async Task WritePersonToAsync(XmlWriterWrapper writer, SyndicationPerson p, string elementName)
=======
        private void WritePersonTo(XmlWriter writer, SyndicationPerson p, string elementName)
>>>>>>> eff37a6a
        {
            await writer.WriteStartElementAsync(elementName, Atom10Constants.Atom10Namespace);
            WriteAttributeExtensions(writer, p, this.Version);
            await WriteElementAsync(writer, Atom10Constants.NameTag, p.Name);
            if (!string.IsNullOrEmpty(p.Uri))
            {
                await writer.WriteElementStringAsync(Atom10Constants.UriTag, Atom10Constants.Atom10Namespace, p.Uri);
            }
            if (!string.IsNullOrEmpty(p.Email))
            {
                await writer.WriteElementStringAsync(Atom10Constants.EmailTag, Atom10Constants.Atom10Namespace, p.Email);
            }
            WriteElementExtensions(writer, p, this.Version);
            await writer.WriteEndElementAsync();
        }
    }

    [XmlRoot(ElementName = Atom10Constants.FeedTag, Namespace = Atom10Constants.Atom10Namespace)]
    public class Atom10FeedFormatter<TSyndicationFeed> : Atom10FeedFormatter
        where TSyndicationFeed : SyndicationFeed, new()
    {
        // constructors
        public Atom10FeedFormatter()
            : base(typeof(TSyndicationFeed))
        {
        }
        public Atom10FeedFormatter(TSyndicationFeed feedToWrite)
            : base(feedToWrite)
        {
        }

        protected override SyndicationFeed CreateFeedInstance()
        {
            return new TSyndicationFeed();
        }
    }
}<|MERGE_RESOLUTION|>--- conflicted
+++ resolved
@@ -597,34 +597,18 @@
             {
                 await writer.WriteAttributeStringAsync(Atom10Constants.RelativeTag, link.RelationshipType);
             }
-<<<<<<< HEAD
-
-=======
->>>>>>> eff37a6a
             if (!string.IsNullOrEmpty(link.MediaType) && !link.AttributeExtensions.ContainsKey(s_atom10Type))
             {
                 await writer.WriteAttributeStringAsync(Atom10Constants.TypeTag, link.MediaType);
             }
-<<<<<<< HEAD
-
-=======
->>>>>>> eff37a6a
             if (!string.IsNullOrEmpty(link.Title) && !link.AttributeExtensions.ContainsKey(s_atom10Title))
             {
                 await writer.WriteAttributeStringAsync(Atom10Constants.TitleTag, link.Title);
             }
-<<<<<<< HEAD
-
-=======
->>>>>>> eff37a6a
             if (link.Length != 0 && !link.AttributeExtensions.ContainsKey(s_atom10Length))
             {
                 await writer.WriteAttributeStringAsync(Atom10Constants.LengthTag, Convert.ToString(link.Length, CultureInfo.InvariantCulture));
             }
-<<<<<<< HEAD
-
-=======
->>>>>>> eff37a6a
             if (!link.AttributeExtensions.ContainsKey(s_atom10Href))
             {
                 await writer.WriteAttributeStringAsync(Atom10Constants.HrefTag, FeedUtils.GetUriString(link.Uri));
@@ -702,12 +686,8 @@
                 await this.WriteItemAsync(writer, item, feedBaseUri);
             }
         }
-
-<<<<<<< HEAD
+        
         private static async Task<TextSyndicationContent> ReadTextContentFromHelper(XmlReaderWrapper reader, string type, string context, bool preserveAttributeExtensions)
-=======
-        private static TextSyndicationContent ReadTextContentFromHelper(XmlReader reader, string type, string context, bool preserveAttributeExtensions)
->>>>>>> eff37a6a
         {
             if (string.IsNullOrEmpty(type))
             {
@@ -783,12 +763,8 @@
                 return dateTime.ToString(Rfc3339LocalDateTimeFormat, CultureInfo.InvariantCulture);
             }
         }
-
-<<<<<<< HEAD
+        
         private DateTimeOffset DateFromString(string dateTimeString, XmlReaderWrapper reader)
-=======
-        private DateTimeOffset DateFromString(string dateTimeString, XmlReader reader)
->>>>>>> eff37a6a
         {
             dateTimeString = dateTimeString.Trim();
             if (dateTimeString.Length < 20)
@@ -825,44 +801,28 @@
 
             throw new XmlException(FeedUtils.AddLineInfo(reader, SR.ErrorParsingDateTime));
         }
-
-<<<<<<< HEAD
+        
         private async Task ReadCategoryAsync(XmlReaderWrapper reader, SyndicationCategory category)
         {
             await ReadCategoryAsync(reader, category, this.Version, this.PreserveAttributeExtensions, this.PreserveElementExtensions, _maxExtensionSize);
         }
 
         private async Task<SyndicationCategory> ReadCategoryFromAsync(XmlReaderWrapper reader, SyndicationFeed feed)
-=======
-        private void ReadCategory(XmlReader reader, SyndicationCategory category)
-        {
-            ReadCategory(reader, category, this.Version, this.PreserveAttributeExtensions, this.PreserveElementExtensions, _maxExtensionSize);
-        }
-
-        private SyndicationCategory ReadCategoryFrom(XmlReader reader, SyndicationFeed feed)
->>>>>>> eff37a6a
+
         {
             SyndicationCategory result = CreateCategory(feed);
             await ReadCategoryAsync(reader, result);
             return result;
         }
-
-<<<<<<< HEAD
+        
         private async Task<SyndicationCategory> ReadCategoryFromAsync(XmlReaderWrapper reader, SyndicationItem item)
-=======
-        private SyndicationCategory ReadCategoryFrom(XmlReader reader, SyndicationItem item)
->>>>>>> eff37a6a
         {
             SyndicationCategory result = CreateCategory(item);
             await ReadCategoryAsync(reader, result);
             return result;
         }
-
-<<<<<<< HEAD
+        
         private async Task<SyndicationContent> ReadContentFromAsync(XmlReaderWrapper reader, SyndicationItem item)
-=======
-        private SyndicationContent ReadContentFrom(XmlReader reader, SyndicationItem item)
->>>>>>> eff37a6a
         {
             await MoveToStartElementAsync(reader);
             string type = reader.GetAttribute(Atom10Constants.TypeTag, string.Empty);
@@ -903,13 +863,10 @@
                         else if (!FeedUtils.IsXmlns(reader.LocalName, reader.NamespaceURI))
                         {
                             if (_preserveAttributeExtensions)
-<<<<<<< HEAD
-=======
                             {
                                 result.AttributeExtensions.Add(new XmlQualifiedName(reader.LocalName, reader.NamespaceURI), reader.Value);
                             }
                             else
->>>>>>> eff37a6a
                             {
                                 result.AttributeExtensions.Add(new XmlQualifiedName(reader.LocalName, reader.NamespaceURI), await reader.GetValueAsync());
                             }
@@ -925,26 +882,12 @@
             }
             else
             {
-<<<<<<< HEAD
                 return await ReadTextContentFromHelper(reader, type, "//atom:feed/atom:entry/atom:content[@type]", _preserveAttributeExtensions);
             }
         }
 
 
         private async Task<SyndicationFeed> ReadFeedFromAsync(XmlReaderWrapper reader, SyndicationFeed result, bool isSourceFeed)
-=======
-                return ReadTextContentFromHelper(reader, type, "//atom:feed/atom:entry/atom:content[@type]", _preserveAttributeExtensions);
-            }
-        }
-
-        private void ReadFeed(XmlReader reader)
-        {
-            SetFeed(CreateFeedInstance());
-            ReadFeedFrom(reader, this.Feed, false);
-        }
-
-        private SyndicationFeed ReadFeedFrom(XmlReader reader, SyndicationFeed result, bool isSourceFeed)
->>>>>>> eff37a6a
         {
             await reader.MoveToContentAsync();
 
@@ -983,18 +926,7 @@
                             {
                                 if (_preserveAttributeExtensions)
                                 {
-<<<<<<< HEAD
                                     result.AttributeExtensions.Add(new XmlQualifiedName(reader.LocalName, reader.NamespaceURI), await reader.GetValueAsync());
-=======
-                                    if (_preserveAttributeExtensions)
-                                    {
-                                        result.AttributeExtensions.Add(new XmlQualifiedName(reader.LocalName, reader.NamespaceURI), reader.Value);
-                                    }
-                                    else
-                                    {
-                                        TraceSyndicationElementIgnoredOnRead(reader);
-                                    }
->>>>>>> eff37a6a
                                 }
                             }
                         }
@@ -1007,18 +939,12 @@
             XmlDictionaryWriter extWriter = null;
             bool areAllItemsRead = true;
             bool readItemsAtLeastOnce = false;
-
-<<<<<<< HEAD
+            
             if (!elementIsEmpty)
             {
                 try
                 {
                     while (await reader.IsStartElementAsync())
-=======
-                if (!elementIsEmpty)
-                {
-                    try
->>>>>>> eff37a6a
                     {
                         if (await TryParseFeedElementFromAsync(reader, result))  
                         {
@@ -1053,15 +979,7 @@
                             {
                                 if (_preserveElementExtensions)
                                 {
-<<<<<<< HEAD
                                     if (buffer == null)
-=======
-                                    if (_preserveElementExtensions)
-                                    {
-                                        CreateBufferIfRequiredAndWriteNode(ref buffer, ref extWriter, reader, _maxExtensionSize);
-                                    }
-                                    else
->>>>>>> eff37a6a
                                     {
                                         buffer = new XmlBuffer(_maxExtensionSize);
                                         extWriter = buffer.OpenSection(XmlDictionaryReaderQuotas.Max);
@@ -1096,13 +1014,9 @@
 
             return result;
         }
-
-<<<<<<< HEAD
+        
         
         private async Task ReadItemFromAsync(XmlReaderWrapper reader, SyndicationItem result, Uri feedBaseUri)
-=======
-        private void ReadItemFrom(XmlReader reader, SyndicationItem result, Uri feedBaseUri)
->>>>>>> eff37a6a
         {
             try
             {
@@ -1156,7 +1070,6 @@
                                 {
                                     if (_preserveElementExtensions)
                                     {
-<<<<<<< HEAD
                                         if (buffer == null)
                                         {
                                             buffer = new XmlBuffer(_maxExtensionSize);
@@ -1165,9 +1078,6 @@
                                         }
 
                                         await XmlReaderWrapper.WriteNodeAsync(extWriter, reader, false);
-=======
-                                        CreateBufferIfRequiredAndWriteNode(ref buffer, ref extWriter, reader, _maxExtensionSize);
->>>>>>> eff37a6a
                                     }
                                     else
                                     {
@@ -1198,12 +1108,8 @@
                 throw new XmlException(FeedUtils.AddLineInfo(reader, SR.ErrorParsingItem), e);
             }
         }
-
-<<<<<<< HEAD
+        
         private async Task ReadLinkAsync(XmlReaderWrapper reader, SyndicationLink link, Uri baseUri)
-=======
-        private void ReadLink(XmlReader reader, SyndicationLink link, Uri baseUri)
->>>>>>> eff37a6a
         {
             bool isEmpty = reader.IsEmptyElement;
             string mediaType = null;
@@ -1322,7 +1228,6 @@
                         }
                         else
                         {
-<<<<<<< HEAD
                             if (buffer == null)
                             {
                                 buffer = new XmlBuffer(_maxExtensionSize);
@@ -1331,9 +1236,6 @@
                             }
 
                             await XmlReaderWrapper.WriteNodeAsync(extWriter, reader, false);
-=======
-                            CreateBufferIfRequiredAndWriteNode(ref buffer, ref extWriter, reader, _maxExtensionSize);
->>>>>>> eff37a6a
                         }
                     }
                     LoadElementExtensions(buffer, extWriter, link);
@@ -1353,52 +1255,35 @@
             link.Title = title;
             link.Uri = (val != null) ? new Uri(val, UriKind.RelativeOrAbsolute) : null;
         }
-
-<<<<<<< HEAD
+        
         private async Task<SyndicationLink> ReadLinkFromAsync(XmlReaderWrapper reader, SyndicationFeed feed)
-=======
-        private SyndicationLink ReadLinkFrom(XmlReader reader, SyndicationFeed feed)
->>>>>>> eff37a6a
         {
             SyndicationLink result = CreateLink(feed);
             await ReadLinkAsync(reader, result, feed.BaseUri);
             return result;
         }
-
-<<<<<<< HEAD
+        
         private async Task<SyndicationLink> ReadLinkFromAsync(XmlReaderWrapper reader, SyndicationItem item)
-=======
-        private SyndicationLink ReadLinkFrom(XmlReader reader, SyndicationItem item)
->>>>>>> eff37a6a
         {
             SyndicationLink result = CreateLink(item);
             await ReadLinkAsync(reader, result, item.BaseUri);
             return result;
         }
-
-<<<<<<< HEAD
+       
         private async Task<SyndicationPerson> ReadPersonFromAsync(XmlReaderWrapper reader, SyndicationFeed feed)
-=======
-        private SyndicationPerson ReadPersonFrom(XmlReader reader, SyndicationFeed feed)
->>>>>>> eff37a6a
         {
             SyndicationPerson result = CreatePerson(feed);
             await ReadPersonFromAsync(reader, result);
             return result;
         }
-
-<<<<<<< HEAD
+        
         private async Task<SyndicationPerson> ReadPersonFromAsync(XmlReaderWrapper reader, SyndicationItem item)
-=======
-        private SyndicationPerson ReadPersonFrom(XmlReader reader, SyndicationItem item)
->>>>>>> eff37a6a
         {
             SyndicationPerson result = CreatePerson(item);
             await ReadPersonFromAsync(reader, result);
             return result;
         }
-
-<<<<<<< HEAD
+        
         //private async Task ReadPersonFromAsync(XmlReaderWrapper reader, SyndicationPerson result)
         //{
         //    bool isEmpty = reader.IsEmptyElement;
@@ -1479,9 +1364,6 @@
         //}
 
         private async Task ReadPersonFromAsync(XmlReaderWrapper reader, SyndicationPerson result)
-=======
-        private void ReadPersonFrom(XmlReader reader, SyndicationPerson result)
->>>>>>> eff37a6a
         {
             bool isEmpty = reader.IsEmptyElement;
             if (reader.HasAttributes)
@@ -1539,15 +1421,7 @@
                         {
                             if (_preserveElementExtensions)
                             {
-<<<<<<< HEAD
                                 if (buffer == null)
-=======
-                                if (_preserveElementExtensions)
-                                {
-                                    CreateBufferIfRequiredAndWriteNode(ref buffer, ref extWriter, reader, _maxExtensionSize);
-                                }
-                                else
->>>>>>> eff37a6a
                                 {
                                     buffer = new XmlBuffer(_maxExtensionSize);
                                     extWriter = buffer.OpenSection(XmlDictionaryReaderQuotas.Max);
@@ -1575,21 +1449,13 @@
                 await reader.ReadEndElementAsync();
             }
         }
-
-<<<<<<< HEAD
+        
         private async Task<TextSyndicationContent> ReadTextContentFromAsync(XmlReaderWrapper reader, string context)
-=======
-        private TextSyndicationContent ReadTextContentFrom(XmlReader reader, string context)
->>>>>>> eff37a6a
         {
             return await ReadTextContentFromAsync(reader, context, this.PreserveAttributeExtensions);
         }
-
-<<<<<<< HEAD
+        
         private async Task WriteCategoriesToAsync(XmlWriter writer, Collection<SyndicationCategory> categories)
-=======
-        private void WriteCategoriesTo(XmlWriter writer, Collection<SyndicationCategory> categories)
->>>>>>> eff37a6a
         {
             XmlWriterWrapper wrappedWriter = XmlWriterWrapper.CreateFromWriter(writer);
             for (int i = 0; i < categories.Count; ++i)
@@ -1597,12 +1463,8 @@
                 await WriteCategoryAsync(wrappedWriter, categories[i], this.Version);
             }
         }
-
-<<<<<<< HEAD
+        
         private async Task WriteFeed(XmlWriterWrapper writer)
-=======
-        private void WriteFeed(XmlWriter writer)
->>>>>>> eff37a6a
         {
             if (this.Feed == null)
             {
@@ -1610,12 +1472,8 @@
             }
             await WriteFeedToAsync(writer, this.Feed, false); //  isSourceFeed 
         }
-
-<<<<<<< HEAD
+        
         private async Task WriteFeedToAsync(XmlWriterWrapper writer, SyndicationFeed feed, bool isSourceFeed)
-=======
-        private void WriteFeedTo(XmlWriter writer, SyndicationFeed feed, bool isSourceFeed)
->>>>>>> eff37a6a
         {
             if (!isSourceFeed)
             {
@@ -1666,12 +1524,8 @@
                 await WriteItemsAsync(writer, feed.Items, feed.BaseUri);
             }
         }
-
-<<<<<<< HEAD
+        
         private async Task WriteItemContentsAsync(XmlWriterWrapper dictWriter, SyndicationItem item, Uri feedBaseUri)
-=======
-        private void WriteItemContents(XmlWriter dictWriter, SyndicationItem item, Uri feedBaseUri)
->>>>>>> eff37a6a
         {
             Uri baseUriToWrite = FeedUtils.GetBaseUriToWrite(feedBaseUri, item.BaseUri);
             if (baseUriToWrite != null)
@@ -1681,11 +1535,7 @@
             WriteAttributeExtensions(dictWriter, item, this.Version);
 
             string id = item.Id ?? s_idGenerator.Next();
-<<<<<<< HEAD
             await WriteElementAsync(dictWriter, Atom10Constants.IdTag, id);
-=======
-            WriteElement(dictWriter, Atom10Constants.IdTag, id);
->>>>>>> eff37a6a
 
             TextSyndicationContent title = item.Title ?? new TextSyndicationContent(string.Empty);
             WriteContentTo(dictWriter, Atom10Constants.TitleTag, title);
@@ -1714,12 +1564,8 @@
             }
             WriteElementExtensions(dictWriter, item, this.Version);
         }
-
-<<<<<<< HEAD
+        
         private async Task WritePersonToAsync(XmlWriterWrapper writer, SyndicationPerson p, string elementName)
-=======
-        private void WritePersonTo(XmlWriter writer, SyndicationPerson p, string elementName)
->>>>>>> eff37a6a
         {
             await writer.WriteStartElementAsync(elementName, Atom10Constants.Atom10Namespace);
             WriteAttributeExtensions(writer, p, this.Version);
