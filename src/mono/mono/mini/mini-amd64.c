/*
 * mini-amd64.c: AMD64 backend for the Mono code generator
 *
 * Based on mini-x86.c.
 *
 * Authors:
 *   Paolo Molaro (lupus@ximian.com)
 *   Dietmar Maurer (dietmar@ximian.com)
 *   Patrik Torstensson
 *   Zoltan Varga (vargaz@gmail.com)
 *
 * (C) 2003 Ximian, Inc.
 */
#include "mini.h"
#include <string.h>
#include <math.h>
#ifdef HAVE_UNISTD_H
#include <unistd.h>
#endif

#include <mono/metadata/appdomain.h>
#include <mono/metadata/debug-helpers.h>
#include <mono/metadata/threads.h>
#include <mono/metadata/profiler-private.h>
#include <mono/metadata/mono-debug.h>
#include <mono/metadata/gc-internal.h>
#include <mono/utils/mono-math.h>
#include <mono/utils/mono-mmap.h>

#include "trace.h"
#include "ir-emit.h"
#include "mini-amd64.h"
#include "cpu-amd64.h"
#include "debugger-agent.h"
#include "mini-gc.h"

static gint lmf_tls_offset = -1;
static gint lmf_addr_tls_offset = -1;
static gint appdomain_tls_offset = -1;

#ifdef MONO_XEN_OPT
static gboolean optimize_for_xen = TRUE;
#else
#define optimize_for_xen 0
#endif

#define ALIGN_TO(val,align) ((((guint64)val) + ((align) - 1)) & ~((align) - 1))

#define IS_IMM32(val) ((((guint64)val) >> 32) == 0)

#define IS_REX(inst) (((inst) >= 0x40) && ((inst) <= 0x4f))

#ifdef HOST_WIN32
/* Under windows, the calling convention is never stdcall */
#define CALLCONV_IS_STDCALL(call_conv) (FALSE)
#else
#define CALLCONV_IS_STDCALL(call_conv) ((call_conv) == MONO_CALL_STDCALL)
#endif

/* This mutex protects architecture specific caches */
#define mono_mini_arch_lock() EnterCriticalSection (&mini_arch_mutex)
#define mono_mini_arch_unlock() LeaveCriticalSection (&mini_arch_mutex)
static CRITICAL_SECTION mini_arch_mutex;

MonoBreakpointInfo
mono_breakpoint_info [MONO_BREAKPOINT_ARRAY_SIZE];

/*
 * The code generated for sequence points reads from this location, which is
 * made read-only when single stepping is enabled.
 */
static gpointer ss_trigger_page;

/* Enabled breakpoints read from this trigger page */
static gpointer bp_trigger_page;

/* The size of the breakpoint sequence */
static int breakpoint_size;

/* The size of the breakpoint instruction causing the actual fault */
static int breakpoint_fault_size;

/* The size of the single step instruction causing the actual fault */
static int single_step_fault_size;

#ifdef HOST_WIN32
/* On Win64 always reserve first 32 bytes for first four arguments */
#define ARGS_OFFSET 48
#else
#define ARGS_OFFSET 16
#endif
#define GP_SCRATCH_REG AMD64_R11

/*
 * AMD64 register usage:
 * - callee saved registers are used for global register allocation
 * - %r11 is used for materializing 64 bit constants in opcodes
 * - the rest is used for local allocation
 */

/*
 * Floating point comparison results:
 *                  ZF PF CF
 * A > B            0  0  0
 * A < B            0  0  1
 * A = B            1  0  0
 * A > B            0  0  0
 * UNORDERED        1  1  1
 */

const char*
mono_arch_regname (int reg)
{
	switch (reg) {
	case AMD64_RAX: return "%rax";
	case AMD64_RBX: return "%rbx";
	case AMD64_RCX: return "%rcx";
	case AMD64_RDX: return "%rdx";
	case AMD64_RSP: return "%rsp";	
	case AMD64_RBP: return "%rbp";
	case AMD64_RDI: return "%rdi";
	case AMD64_RSI: return "%rsi";
	case AMD64_R8: return "%r8";
	case AMD64_R9: return "%r9";
	case AMD64_R10: return "%r10";
	case AMD64_R11: return "%r11";
	case AMD64_R12: return "%r12";
	case AMD64_R13: return "%r13";
	case AMD64_R14: return "%r14";
	case AMD64_R15: return "%r15";
	}
	return "unknown";
}

static const char * packed_xmmregs [] = {
	"p:xmm0", "p:xmm1", "p:xmm2", "p:xmm3", "p:xmm4", "p:xmm5", "p:xmm6", "p:xmm7", "p:xmm8",
	"p:xmm9", "p:xmm10", "p:xmm11", "p:xmm12", "p:xmm13", "p:xmm14", "p:xmm15"
};

static const char * single_xmmregs [] = {
	"s:xmm0", "s:xmm1", "s:xmm2", "s:xmm3", "s:xmm4", "s:xmm5", "s:xmm6", "s:xmm7", "s:xmm8",
	"s:xmm9", "s:xmm10", "s:xmm11", "s:xmm12", "s:xmm13", "s:xmm14", "s:xmm15"
};

const char*
mono_arch_fregname (int reg)
{
	if (reg < AMD64_XMM_NREG)
		return single_xmmregs [reg];
	else
		return "unknown";
}

const char *
mono_arch_xregname (int reg)
{
	if (reg < AMD64_XMM_NREG)
		return packed_xmmregs [reg];
	else
		return "unknown";
}

G_GNUC_UNUSED static void
break_count (void)
{
}

G_GNUC_UNUSED static gboolean
debug_count (void)
{
	static int count = 0;
	count ++;

	if (!getenv ("COUNT"))
		return TRUE;

	if (count == atoi (getenv ("COUNT"))) {
		break_count ();
	}

	if (count > atoi (getenv ("COUNT"))) {
		return FALSE;
	}

	return TRUE;
}

static gboolean
debug_omit_fp (void)
{
#if 0
	return debug_count ();
#else
	return TRUE;
#endif
}

static inline gboolean
amd64_is_near_call (guint8 *code)
{
	/* Skip REX */
	if ((code [0] >= 0x40) && (code [0] <= 0x4f))
		code += 1;

	return code [0] == 0xe8;
}

#ifdef __native_client_codegen__

/* Keep track of instruction "depth", that is, the level of sub-instruction */
/* for any given instruction.  For instance, amd64_call_reg resolves to     */
/* amd64_call_reg_internal, which uses amd64_alu_* macros, etc.             */
/* We only want to force bundle alignment for the top level instruction,    */
/* so NaCl pseudo-instructions can be implemented with sub instructions.    */
static guint32 nacl_instruction_depth;

static guint32 nacl_rex_tag;
static guint32 nacl_legacy_prefix_tag;

void
amd64_nacl_clear_legacy_prefix_tag ()
{
	TlsSetValue (nacl_legacy_prefix_tag, NULL);
}

void
amd64_nacl_tag_legacy_prefix (guint8* code)
{
	if (TlsGetValue (nacl_legacy_prefix_tag) == NULL)
		TlsSetValue (nacl_legacy_prefix_tag, code);
}

void
amd64_nacl_tag_rex (guint8* code)
{
	TlsSetValue (nacl_rex_tag, code);
}

guint8*
amd64_nacl_get_legacy_prefix_tag ()
{
	return (guint8*)TlsGetValue (nacl_legacy_prefix_tag);
}

guint8*
amd64_nacl_get_rex_tag ()
{
	return (guint8*)TlsGetValue (nacl_rex_tag);
}

/* Increment the instruction "depth" described above */
void
amd64_nacl_instruction_pre ()
{
	intptr_t depth = (intptr_t) TlsGetValue (nacl_instruction_depth);
	depth++;
	TlsSetValue (nacl_instruction_depth, (gpointer)depth);
}

/* amd64_nacl_instruction_post: Decrement instruction "depth", force bundle */
/* alignment if depth == 0 (top level instruction)                          */
/* IN: start, end    pointers to instruction beginning and end              */
/* OUT: start, end   pointers to beginning and end after possible alignment */
/* GLOBALS: nacl_instruction_depth     defined above                        */
void
amd64_nacl_instruction_post (guint8 **start, guint8 **end)
{
	intptr_t depth = (intptr_t) TlsGetValue(nacl_instruction_depth);
	depth--;
	TlsSetValue (nacl_instruction_depth, (void*)depth);

	g_assert ( depth >= 0 );
	if (depth == 0) {
  		uintptr_t space_in_block;
		uintptr_t instlen;
		guint8 *prefix = amd64_nacl_get_legacy_prefix_tag ();
		/* if legacy prefix is present, and if it was emitted before */
		/* the start of the instruction sequence, adjust the start   */
		if (prefix != NULL && prefix < *start) {
			g_assert (*start - prefix <= 3);/* only 3 are allowed */
			*start = prefix;
		}
		space_in_block = kNaClAlignment - ((uintptr_t)(*start) & kNaClAlignmentMask);
		instlen = (uintptr_t)(*end - *start);
		/* Only check for instructions which are less than        */
		/* kNaClAlignment. The only instructions that should ever */
		/* be that long are call sequences, which are already     */
		/* padded out to align the return to the next bundle.     */
		if (instlen > space_in_block && instlen < kNaClAlignment) {
			const size_t MAX_NACL_INST_LENGTH = kNaClAlignment;
  			guint8 copy_of_instruction[MAX_NACL_INST_LENGTH];
  			const size_t length = (size_t)((*end)-(*start));
  			g_assert (length < MAX_NACL_INST_LENGTH);
			
  			memcpy (copy_of_instruction, *start, length);
			*start = mono_arch_nacl_pad (*start, space_in_block);
			memcpy (*start, copy_of_instruction, length);
			*end = *start + length;
		}
		amd64_nacl_clear_legacy_prefix_tag ();
		amd64_nacl_tag_rex (NULL);
	}
}

/* amd64_nacl_membase_handler: ensure all access to memory of the form      */
/*   OFFSET(%rXX) is sandboxed.  For allowable base registers %rip, %rbp,   */
/*   %rsp, and %r15, emit the membase as usual.  For all other registers,   */
/*   make sure the upper 32-bits are cleared, and use that register in the  */
/*   index field of a new address of this form: OFFSET(%r15,%eXX,1)         */
/* IN:      code                                                            */
/*             pointer to current instruction stream (in the                */
/*             middle of an instruction, after opcode is emitted)           */
/*          basereg/offset/dreg                                             */
/*             operands of normal membase address                           */
/* OUT:     code                                                            */
/*             pointer to the end of the membase/memindex emit              */
/* GLOBALS: nacl_rex_tag                                                    */
/*             position in instruction stream that rex prefix was emitted   */
/*          nacl_legacy_prefix_tag                                          */
/*             (possibly NULL) position in instruction of legacy x86 prefix */
void
amd64_nacl_membase_handler (guint8** code, gint8 basereg, gint32 offset, gint8 dreg)
{
	gint8 true_basereg = basereg;

	/* Cache these values, they might change  */
 	/* as new instructions are emitted below. */
	guint8* rex_tag = amd64_nacl_get_rex_tag ();
	guint8* legacy_prefix_tag = amd64_nacl_get_legacy_prefix_tag ();

	/* 'basereg' is given masked to 0x7 at this point, so check */
	/* the rex prefix to see if this is an extended register.   */
	if ((rex_tag != NULL) && IS_REX(*rex_tag) && (*rex_tag & AMD64_REX_B)) {
		true_basereg |= 0x8;
	}

#define X86_LEA_OPCODE (0x8D)

	if (!amd64_is_valid_nacl_base (true_basereg) && (*(*code-1) != X86_LEA_OPCODE)) {
		guint8* old_instruction_start;
		
		/* This will hold the 'mov %eXX, %eXX' that clears the upper */
		/* 32-bits of the old base register (new index register)     */
		guint8 buf[32];
		guint8* buf_ptr = buf;
		size_t insert_len;

		g_assert (rex_tag != NULL);

		if (IS_REX(*rex_tag)) {
			/* The old rex.B should be the new rex.X */
			if (*rex_tag & AMD64_REX_B) {
				*rex_tag |= AMD64_REX_X;
			}
			/* Since our new base is %r15 set rex.B */
			*rex_tag |= AMD64_REX_B;
		} else {
			/* Shift the instruction by one byte  */
			/* so we can insert a rex prefix      */
			memmove (rex_tag + 1, rex_tag, (size_t)(*code - rex_tag));
			*code += 1;
			/* New rex prefix only needs rex.B for %r15 base */
			*rex_tag = AMD64_REX(AMD64_REX_B);
		}

		if (legacy_prefix_tag) {
			old_instruction_start = legacy_prefix_tag;
		} else {
			old_instruction_start = rex_tag;
		}
		
		/* Clears the upper 32-bits of the previous base register */
		amd64_mov_reg_reg_size (buf_ptr, true_basereg, true_basereg, 4);
		insert_len = buf_ptr - buf;
		
		/* Move the old instruction forward to make */
		/* room for 'mov' stored in 'buf_ptr'       */
		memmove (old_instruction_start + insert_len, old_instruction_start, (size_t)(*code - old_instruction_start));
		*code += insert_len;
		memcpy (old_instruction_start, buf, insert_len);

		/* Sandboxed replacement for the normal membase_emit */
		x86_memindex_emit (*code, dreg, AMD64_R15, offset, basereg, 0);
		
	} else {
		/* Normal default behavior, emit membase memory location */
		x86_membase_emit_body (*code, dreg, basereg, offset);
	}
}


static inline unsigned char*
amd64_skip_nops (unsigned char* code)
{
	guint8 in_nop;
	do {
		in_nop = 0;
		if (   code[0] == 0x90) {
			in_nop = 1;
			code += 1;
		}
		if (   code[0] == 0x66 && code[1] == 0x90) {
			in_nop = 1;
			code += 2;
		}
		if (code[0] == 0x0f && code[1] == 0x1f
		 && code[2] == 0x00) {
			in_nop = 1;
			code += 3;
		}
		if (code[0] == 0x0f && code[1] == 0x1f
		 && code[2] == 0x40 && code[3] == 0x00) {
			in_nop = 1;
			code += 4;
		}
		if (code[0] == 0x0f && code[1] == 0x1f
		 && code[2] == 0x44 && code[3] == 0x00
		 && code[4] == 0x00) {
			in_nop = 1;
			code += 5;
		}
		if (code[0] == 0x66 && code[1] == 0x0f
		 && code[2] == 0x1f && code[3] == 0x44
		 && code[4] == 0x00 && code[5] == 0x00) {
			in_nop = 1;
			code += 6;
		}
		if (code[0] == 0x0f && code[1] == 0x1f
		 && code[2] == 0x80 && code[3] == 0x00
		 && code[4] == 0x00 && code[5] == 0x00
		 && code[6] == 0x00) {
			in_nop = 1;
			code += 7;
		}
		if (code[0] == 0x0f && code[1] == 0x1f
		 && code[2] == 0x84 && code[3] == 0x00
		 && code[4] == 0x00 && code[5] == 0x00
		 && code[6] == 0x00 && code[7] == 0x00) {
			in_nop = 1;
			code += 8;
		}
	} while ( in_nop );
	return code;
}

guint8*
mono_arch_nacl_skip_nops (guint8* code)
{
  return amd64_skip_nops(code);
}

#endif /*__native_client_codegen__*/

static inline void 
amd64_patch (unsigned char* code, gpointer target)
{
	guint8 rex = 0;

#ifdef __native_client_codegen__
	code = amd64_skip_nops (code);
#endif
#if defined(__native_client_codegen__) && defined(__native_client__)
	if (nacl_is_code_address (code)) {
		/* For tail calls, code is patched after being installed */
		/* but not through the normal "patch callsite" method.   */
		unsigned char buf[kNaClAlignment];
		unsigned char *aligned_code = (uintptr_t)code & ~kNaClAlignmentMask;
		int ret;
		memcpy (buf, aligned_code, kNaClAlignment);
		/* Patch a temp buffer of bundle size, */
		/* then install to actual location.    */
		amd64_patch (buf + ((uintptr_t)code - (uintptr_t)aligned_code), target);
		ret = nacl_dyncode_modify (aligned_code, buf, kNaClAlignment);
		g_assert (ret == 0);
		return;
	}
	target = nacl_modify_patch_target (target);
#endif

	/* Skip REX */
	if ((code [0] >= 0x40) && (code [0] <= 0x4f)) {
		rex = code [0];
		code += 1;
	}

	if ((code [0] & 0xf8) == 0xb8) {
		/* amd64_set_reg_template */
		*(guint64*)(code + 1) = (guint64)target;
	}
	else if ((code [0] == 0x8b) && rex && x86_modrm_mod (code [1]) == 0 && x86_modrm_rm (code [1]) == 5) {
		/* mov 0(%rip), %dreg */
		*(guint32*)(code + 2) = (guint32)(guint64)target - 7;
	}
	else if ((code [0] == 0xff) && (code [1] == 0x15)) {
		/* call *<OFFSET>(%rip) */
		*(guint32*)(code + 2) = ((guint32)(guint64)target) - 7;
	}
	else if ((code [0] == 0xe8)) {
		/* call <DISP> */
		gint64 disp = (guint8*)target - (guint8*)code;
		g_assert (amd64_is_imm32 (disp));
		x86_patch (code, (unsigned char*)target);
	}
	else
		x86_patch (code, (unsigned char*)target);
}

void 
mono_amd64_patch (unsigned char* code, gpointer target)
{
	amd64_patch (code, target);
}

typedef enum {
	ArgInIReg,
	ArgInFloatSSEReg,
	ArgInDoubleSSEReg,
	ArgOnStack,
	ArgValuetypeInReg,
	ArgValuetypeAddrInIReg,
	ArgNone /* only in pair_storage */
} ArgStorage;

typedef struct {
	gint16 offset;
	gint8  reg;
	ArgStorage storage;

	/* Only if storage == ArgValuetypeInReg */
	ArgStorage pair_storage [2];
	gint8 pair_regs [2];
	int nregs;
} ArgInfo;

typedef struct {
	int nargs;
	guint32 stack_usage;
	guint32 reg_usage;
	guint32 freg_usage;
	gboolean need_stack_align;
	gboolean vtype_retaddr;
	/* The index of the vret arg in the argument list */
	int vret_arg_index;
	ArgInfo ret;
	ArgInfo sig_cookie;
	ArgInfo args [1];
} CallInfo;

#define DEBUG(a) if (cfg->verbose_level > 1) a

#ifdef HOST_WIN32
#define PARAM_REGS 4

static AMD64_Reg_No param_regs [] = { AMD64_RCX, AMD64_RDX, AMD64_R8, AMD64_R9 };

static AMD64_Reg_No return_regs [] = { AMD64_RAX, AMD64_RDX };
#else
#define PARAM_REGS 6
 
static AMD64_Reg_No param_regs [] = { AMD64_RDI, AMD64_RSI, AMD64_RDX, AMD64_RCX, AMD64_R8, AMD64_R9 };

 static AMD64_Reg_No return_regs [] = { AMD64_RAX, AMD64_RDX };
#endif

static void inline
add_general (guint32 *gr, guint32 *stack_size, ArgInfo *ainfo)
{
    ainfo->offset = *stack_size;

    if (*gr >= PARAM_REGS) {
		ainfo->storage = ArgOnStack;
		/* Since the same stack slot size is used for all arg */
		/*  types, it needs to be big enough to hold them all */
		(*stack_size) += sizeof(mgreg_t);
    }
    else {
		ainfo->storage = ArgInIReg;
		ainfo->reg = param_regs [*gr];
		(*gr) ++;
    }
}

#ifdef HOST_WIN32
#define FLOAT_PARAM_REGS 4
#else
#define FLOAT_PARAM_REGS 8
#endif

static void inline
add_float (guint32 *gr, guint32 *stack_size, ArgInfo *ainfo, gboolean is_double)
{
    ainfo->offset = *stack_size;

    if (*gr >= FLOAT_PARAM_REGS) {
		ainfo->storage = ArgOnStack;
		/* Since the same stack slot size is used for both float */
		/*  types, it needs to be big enough to hold them both */
		(*stack_size) += sizeof(mgreg_t);
    }
    else {
		/* A double register */
		if (is_double)
			ainfo->storage = ArgInDoubleSSEReg;
		else
			ainfo->storage = ArgInFloatSSEReg;
		ainfo->reg = *gr;
		(*gr) += 1;
    }
}

typedef enum ArgumentClass {
	ARG_CLASS_NO_CLASS,
	ARG_CLASS_MEMORY,
	ARG_CLASS_INTEGER,
	ARG_CLASS_SSE
} ArgumentClass;

static ArgumentClass
merge_argument_class_from_type (MonoType *type, ArgumentClass class1)
{
	ArgumentClass class2 = ARG_CLASS_NO_CLASS;
	MonoType *ptype;

	ptype = mini_type_get_underlying_type (NULL, type);
	switch (ptype->type) {
	case MONO_TYPE_BOOLEAN:
	case MONO_TYPE_CHAR:
	case MONO_TYPE_I1:
	case MONO_TYPE_U1:
	case MONO_TYPE_I2:
	case MONO_TYPE_U2:
	case MONO_TYPE_I4:
	case MONO_TYPE_U4:
	case MONO_TYPE_I:
	case MONO_TYPE_U:
	case MONO_TYPE_STRING:
	case MONO_TYPE_OBJECT:
	case MONO_TYPE_CLASS:
	case MONO_TYPE_SZARRAY:
	case MONO_TYPE_PTR:
	case MONO_TYPE_FNPTR:
	case MONO_TYPE_ARRAY:
	case MONO_TYPE_I8:
	case MONO_TYPE_U8:
		class2 = ARG_CLASS_INTEGER;
		break;
	case MONO_TYPE_R4:
	case MONO_TYPE_R8:
#ifdef HOST_WIN32
		class2 = ARG_CLASS_INTEGER;
#else
		class2 = ARG_CLASS_SSE;
#endif
		break;

	case MONO_TYPE_TYPEDBYREF:
		g_assert_not_reached ();

	case MONO_TYPE_GENERICINST:
		if (!mono_type_generic_inst_is_valuetype (ptype)) {
			class2 = ARG_CLASS_INTEGER;
			break;
		}
		/* fall through */
	case MONO_TYPE_VALUETYPE: {
		MonoMarshalType *info = mono_marshal_load_type_info (ptype->data.klass);
		int i;

		for (i = 0; i < info->num_fields; ++i) {
			class2 = class1;
			class2 = merge_argument_class_from_type (info->fields [i].field->type, class2);
		}
		break;
	}
	default:
		g_assert_not_reached ();
	}

	/* Merge */
	if (class1 == class2)
		;
	else if (class1 == ARG_CLASS_NO_CLASS)
		class1 = class2;
	else if ((class1 == ARG_CLASS_MEMORY) || (class2 == ARG_CLASS_MEMORY))
		class1 = ARG_CLASS_MEMORY;
	else if ((class1 == ARG_CLASS_INTEGER) || (class2 == ARG_CLASS_INTEGER))
		class1 = ARG_CLASS_INTEGER;
	else
		class1 = ARG_CLASS_SSE;

	return class1;
}
#ifdef __native_client_codegen__
const guint kNaClAlignment = kNaClAlignmentAMD64;
const guint kNaClAlignmentMask = kNaClAlignmentMaskAMD64;

/* Default alignment for Native Client is 32-byte. */
gint8 nacl_align_byte = -32; /* signed version of 0xe0 */

/* mono_arch_nacl_pad: Add pad bytes of alignment instructions at code,  */
/* Check that alignment doesn't cross an alignment boundary.             */
guint8*
mono_arch_nacl_pad(guint8 *code, int pad)
{
	const int kMaxPadding = 8; /* see amd64-codegen.h:amd64_padding_size() */

	if (pad == 0) return code;
	/* assertion: alignment cannot cross a block boundary */
	g_assert (((uintptr_t)code & (~kNaClAlignmentMask)) ==
	         (((uintptr_t)code + pad - 1) & (~kNaClAlignmentMask)));
	while (pad >= kMaxPadding) {
		amd64_padding (code, kMaxPadding);
		pad -= kMaxPadding;
	}
	if (pad != 0) amd64_padding (code, pad);
	return code;
}
#endif

static void
add_valuetype (MonoGenericSharingContext *gsctx, MonoMethodSignature *sig, ArgInfo *ainfo, MonoType *type,
			   gboolean is_return,
			   guint32 *gr, guint32 *fr, guint32 *stack_size)
{
	guint32 size, quad, nquads, i;
	/* Keep track of the size used in each quad so we can */
	/* use the right size when copying args/return vars.  */
	guint32 quadsize [2] = {8, 8};
	ArgumentClass args [2];
	MonoMarshalType *info = NULL;
	MonoClass *klass;
	MonoGenericSharingContext tmp_gsctx;
	gboolean pass_on_stack = FALSE;
	
	/* 
	 * The gsctx currently contains no data, it is only used for checking whenever
	 * open types are allowed, some callers like mono_arch_get_argument_info ()
	 * don't pass it to us, so work around that.
	 */
	if (!gsctx)
		gsctx = &tmp_gsctx;

	klass = mono_class_from_mono_type (type);
	size = mini_type_stack_size_full (gsctx, &klass->byval_arg, NULL, sig->pinvoke);
#ifndef HOST_WIN32
	if (!sig->pinvoke && !disable_vtypes_in_regs && ((is_return && (size == 8)) || (!is_return && (size <= 16)))) {
		/* We pass and return vtypes of size 8 in a register */
	} else if (!sig->pinvoke || (size == 0) || (size > 16)) {
		pass_on_stack = TRUE;
	}
#else
	if (!sig->pinvoke) {
		pass_on_stack = TRUE;
	}
#endif

	/* If this struct can't be split up naturally into 8-byte */
	/* chunks (registers), pass it on the stack.              */
	if (sig->pinvoke && !pass_on_stack) {
		info = mono_marshal_load_type_info (klass);
		g_assert(info);
		guint32 align;
		guint32 field_size;
		for (i = 0; i < info->num_fields; ++i) {
			field_size = mono_marshal_type_size (info->fields [i].field->type, 
							   info->fields [i].mspec, 
							   &align, TRUE, klass->unicode);
			if ((info->fields [i].offset < 8) && (info->fields [i].offset + field_size) > 8) {
				pass_on_stack = TRUE;
				break;
			}
		}
	}

	if (pass_on_stack) {
		/* Allways pass in memory */
		ainfo->offset = *stack_size;
		*stack_size += ALIGN_TO (size, 8);
		ainfo->storage = ArgOnStack;

		return;
	}

	/* FIXME: Handle structs smaller than 8 bytes */
	//if ((size % 8) != 0)
	//	NOT_IMPLEMENTED;

	if (size > 8)
		nquads = 2;
	else
		nquads = 1;

	if (!sig->pinvoke) {
		/* Always pass in 1 or 2 integer registers */
		args [0] = ARG_CLASS_INTEGER;
		args [1] = ARG_CLASS_INTEGER;
		/* Only the simplest cases are supported */
		if (is_return && nquads != 1) {
			args [0] = ARG_CLASS_MEMORY;
			args [1] = ARG_CLASS_MEMORY;
		}
	} else {
		/*
		 * Implement the algorithm from section 3.2.3 of the X86_64 ABI.
		 * The X87 and SSEUP stuff is left out since there are no such types in
		 * the CLR.
		 */
		info = mono_marshal_load_type_info (klass);
		g_assert (info);

#ifndef HOST_WIN32
		if (info->native_size > 16) {
			ainfo->offset = *stack_size;
			*stack_size += ALIGN_TO (info->native_size, 8);
			ainfo->storage = ArgOnStack;

			return;
		}
#else
		switch (info->native_size) {
		case 1: case 2: case 4: case 8:
			break;
		default:
			if (is_return) {
				ainfo->storage = ArgOnStack;
				ainfo->offset = *stack_size;
				*stack_size += ALIGN_TO (info->native_size, 8);
			}
			else {
				ainfo->storage = ArgValuetypeAddrInIReg;

				if (*gr < PARAM_REGS) {
					ainfo->pair_storage [0] = ArgInIReg;
					ainfo->pair_regs [0] = param_regs [*gr];
					(*gr) ++;
				}
				else {
					ainfo->pair_storage [0] = ArgOnStack;
					ainfo->offset = *stack_size;
					*stack_size += 8;
				}
			}

			return;
		}
#endif

		args [0] = ARG_CLASS_NO_CLASS;
		args [1] = ARG_CLASS_NO_CLASS;
		for (quad = 0; quad < nquads; ++quad) {
			int size;
			guint32 align;
			ArgumentClass class1;
		
			if (info->num_fields == 0)
				class1 = ARG_CLASS_MEMORY;
			else
				class1 = ARG_CLASS_NO_CLASS;
			for (i = 0; i < info->num_fields; ++i) {
				size = mono_marshal_type_size (info->fields [i].field->type, 
											   info->fields [i].mspec, 
											   &align, TRUE, klass->unicode);
				if ((info->fields [i].offset < 8) && (info->fields [i].offset + size) > 8) {
					/* Unaligned field */
					NOT_IMPLEMENTED;
				}

				/* Skip fields in other quad */
				if ((quad == 0) && (info->fields [i].offset >= 8))
					continue;
				if ((quad == 1) && (info->fields [i].offset < 8))
					continue;

				/* How far into this quad this data extends.*/
				/* (8 is size of quad) */
				quadsize [quad] = info->fields [i].offset + size - (quad * 8);

				class1 = merge_argument_class_from_type (info->fields [i].field->type, class1);
			}
			g_assert (class1 != ARG_CLASS_NO_CLASS);
			args [quad] = class1;
		}
	}

	/* Post merger cleanup */
	if ((args [0] == ARG_CLASS_MEMORY) || (args [1] == ARG_CLASS_MEMORY))
		args [0] = args [1] = ARG_CLASS_MEMORY;

	/* Allocate registers */
	{
		int orig_gr = *gr;
		int orig_fr = *fr;

		ainfo->storage = ArgValuetypeInReg;
		ainfo->pair_storage [0] = ainfo->pair_storage [1] = ArgNone;
		ainfo->nregs = nquads;
		for (quad = 0; quad < nquads; ++quad) {
			switch (args [quad]) {
			case ARG_CLASS_INTEGER:
				if (*gr >= PARAM_REGS)
					args [quad] = ARG_CLASS_MEMORY;
				else {
					ainfo->pair_storage [quad] = ArgInIReg;
					if (is_return)
						ainfo->pair_regs [quad] = return_regs [*gr];
					else
						ainfo->pair_regs [quad] = param_regs [*gr];
					(*gr) ++;
				}
				break;
			case ARG_CLASS_SSE:
				if (*fr >= FLOAT_PARAM_REGS)
					args [quad] = ARG_CLASS_MEMORY;
				else {
					if (quadsize[quad] <= 4)
						ainfo->pair_storage [quad] = ArgInFloatSSEReg;
					else ainfo->pair_storage [quad] = ArgInDoubleSSEReg;
					ainfo->pair_regs [quad] = *fr;
					(*fr) ++;
				}
				break;
			case ARG_CLASS_MEMORY:
				break;
			default:
				g_assert_not_reached ();
			}
		}

		if ((args [0] == ARG_CLASS_MEMORY) || (args [1] == ARG_CLASS_MEMORY)) {
			/* Revert possible register assignments */
			*gr = orig_gr;
			*fr = orig_fr;

			ainfo->offset = *stack_size;
			if (sig->pinvoke)
				*stack_size += ALIGN_TO (info->native_size, 8);
			else
				*stack_size += nquads * sizeof(mgreg_t);
			ainfo->storage = ArgOnStack;
		}
	}
}

/*
 * get_call_info:
 *
 *  Obtain information about a call according to the calling convention.
 * For AMD64, see the "System V ABI, x86-64 Architecture Processor Supplement 
 * Draft Version 0.23" document for more information.
 */
static CallInfo*
get_call_info (MonoGenericSharingContext *gsctx, MonoMemPool *mp, MonoMethodSignature *sig)
{
	guint32 i, gr, fr, pstart;
	MonoType *ret_type;
	int n = sig->hasthis + sig->param_count;
	guint32 stack_size = 0;
	CallInfo *cinfo;
	gboolean is_pinvoke = sig->pinvoke;

	if (mp)
		cinfo = mono_mempool_alloc0 (mp, sizeof (CallInfo) + (sizeof (ArgInfo) * n));
	else
		cinfo = g_malloc0 (sizeof (CallInfo) + (sizeof (ArgInfo) * n));

	cinfo->nargs = n;

	gr = 0;
	fr = 0;

	/* return value */
	{
		ret_type = mini_type_get_underlying_type (gsctx, sig->ret);
		switch (ret_type->type) {
		case MONO_TYPE_BOOLEAN:
		case MONO_TYPE_I1:
		case MONO_TYPE_U1:
		case MONO_TYPE_I2:
		case MONO_TYPE_U2:
		case MONO_TYPE_CHAR:
		case MONO_TYPE_I4:
		case MONO_TYPE_U4:
		case MONO_TYPE_I:
		case MONO_TYPE_U:
		case MONO_TYPE_PTR:
		case MONO_TYPE_FNPTR:
		case MONO_TYPE_CLASS:
		case MONO_TYPE_OBJECT:
		case MONO_TYPE_SZARRAY:
		case MONO_TYPE_ARRAY:
		case MONO_TYPE_STRING:
			cinfo->ret.storage = ArgInIReg;
			cinfo->ret.reg = AMD64_RAX;
			break;
		case MONO_TYPE_U8:
		case MONO_TYPE_I8:
			cinfo->ret.storage = ArgInIReg;
			cinfo->ret.reg = AMD64_RAX;
			break;
		case MONO_TYPE_R4:
			cinfo->ret.storage = ArgInFloatSSEReg;
			cinfo->ret.reg = AMD64_XMM0;
			break;
		case MONO_TYPE_R8:
			cinfo->ret.storage = ArgInDoubleSSEReg;
			cinfo->ret.reg = AMD64_XMM0;
			break;
		case MONO_TYPE_GENERICINST:
			if (!mono_type_generic_inst_is_valuetype (ret_type)) {
				cinfo->ret.storage = ArgInIReg;
				cinfo->ret.reg = AMD64_RAX;
				break;
			}
			/* fall through */
		case MONO_TYPE_VALUETYPE: {
			guint32 tmp_gr = 0, tmp_fr = 0, tmp_stacksize = 0;

			add_valuetype (gsctx, sig, &cinfo->ret, sig->ret, TRUE, &tmp_gr, &tmp_fr, &tmp_stacksize);
			if (cinfo->ret.storage == ArgOnStack) {
				cinfo->vtype_retaddr = TRUE;
				/* The caller passes the address where the value is stored */
			}
			break;
		}
		case MONO_TYPE_TYPEDBYREF:
			/* Same as a valuetype with size 24 */
			cinfo->vtype_retaddr = TRUE;
			break;
		case MONO_TYPE_VOID:
			break;
		default:
			g_error ("Can't handle as return value 0x%x", sig->ret->type);
		}
	}

	pstart = 0;
	/*
	 * To simplify get_this_arg_reg () and LLVM integration, emit the vret arg after
	 * the first argument, allowing 'this' to be always passed in the first arg reg.
	 * Also do this if the first argument is a reference type, since virtual calls
	 * are sometimes made using calli without sig->hasthis set, like in the delegate
	 * invoke wrappers.
	 */
	if (cinfo->vtype_retaddr && !is_pinvoke && (sig->hasthis || (sig->param_count > 0 && MONO_TYPE_IS_REFERENCE (mini_type_get_underlying_type (gsctx, sig->params [0]))))) {
		if (sig->hasthis) {
			add_general (&gr, &stack_size, cinfo->args + 0);
		} else {
			add_general (&gr, &stack_size, &cinfo->args [sig->hasthis + 0]);
			pstart = 1;
		}
		add_general (&gr, &stack_size, &cinfo->ret);
		cinfo->vret_arg_index = 1;
	} else {
		/* this */
		if (sig->hasthis)
			add_general (&gr, &stack_size, cinfo->args + 0);

		if (cinfo->vtype_retaddr)
			add_general (&gr, &stack_size, &cinfo->ret);
	}

	if (!sig->pinvoke && (sig->call_convention == MONO_CALL_VARARG) && (n == 0)) {
		gr = PARAM_REGS;
		fr = FLOAT_PARAM_REGS;
		
		/* Emit the signature cookie just before the implicit arguments */
		add_general (&gr, &stack_size, &cinfo->sig_cookie);
	}

	for (i = pstart; i < sig->param_count; ++i) {
		ArgInfo *ainfo = &cinfo->args [sig->hasthis + i];
		MonoType *ptype;

#ifdef HOST_WIN32
		/* The float param registers and other param registers must be the same index on Windows x64.*/
		if (gr > fr)
			fr = gr;
		else if (fr > gr)
			gr = fr;
#endif

		if (!sig->pinvoke && (sig->call_convention == MONO_CALL_VARARG) && (i == sig->sentinelpos)) {
			/* We allways pass the sig cookie on the stack for simplicity */
			/* 
			 * Prevent implicit arguments + the sig cookie from being passed 
			 * in registers.
			 */
			gr = PARAM_REGS;
			fr = FLOAT_PARAM_REGS;

			/* Emit the signature cookie just before the implicit arguments */
			add_general (&gr, &stack_size, &cinfo->sig_cookie);
		}

		ptype = mini_type_get_underlying_type (gsctx, sig->params [i]);
		switch (ptype->type) {
		case MONO_TYPE_BOOLEAN:
		case MONO_TYPE_I1:
		case MONO_TYPE_U1:
			add_general (&gr, &stack_size, ainfo);
			break;
		case MONO_TYPE_I2:
		case MONO_TYPE_U2:
		case MONO_TYPE_CHAR:
			add_general (&gr, &stack_size, ainfo);
			break;
		case MONO_TYPE_I4:
		case MONO_TYPE_U4:
			add_general (&gr, &stack_size, ainfo);
			break;
		case MONO_TYPE_I:
		case MONO_TYPE_U:
		case MONO_TYPE_PTR:
		case MONO_TYPE_FNPTR:
		case MONO_TYPE_CLASS:
		case MONO_TYPE_OBJECT:
		case MONO_TYPE_STRING:
		case MONO_TYPE_SZARRAY:
		case MONO_TYPE_ARRAY:
			add_general (&gr, &stack_size, ainfo);
			break;
		case MONO_TYPE_GENERICINST:
			if (!mono_type_generic_inst_is_valuetype (ptype)) {
				add_general (&gr, &stack_size, ainfo);
				break;
			}
			/* fall through */
		case MONO_TYPE_VALUETYPE:
			add_valuetype (gsctx, sig, ainfo, sig->params [i], FALSE, &gr, &fr, &stack_size);
			break;
		case MONO_TYPE_TYPEDBYREF:
#ifdef HOST_WIN32
			add_valuetype (gsctx, sig, ainfo, sig->params [i], FALSE, &gr, &fr, &stack_size);
#else
			stack_size += sizeof (MonoTypedRef);
			ainfo->storage = ArgOnStack;
#endif
			break;
		case MONO_TYPE_U8:
		case MONO_TYPE_I8:
			add_general (&gr, &stack_size, ainfo);
			break;
		case MONO_TYPE_R4:
			add_float (&fr, &stack_size, ainfo, FALSE);
			break;
		case MONO_TYPE_R8:
			add_float (&fr, &stack_size, ainfo, TRUE);
			break;
		default:
			g_assert_not_reached ();
		}
	}

	if (!sig->pinvoke && (sig->call_convention == MONO_CALL_VARARG) && (n > 0) && (sig->sentinelpos == sig->param_count)) {
		gr = PARAM_REGS;
		fr = FLOAT_PARAM_REGS;
		
		/* Emit the signature cookie just before the implicit arguments */
		add_general (&gr, &stack_size, &cinfo->sig_cookie);
	}

#ifdef HOST_WIN32
	// There always is 32 bytes reserved on the stack when calling on Winx64
	stack_size += 0x20;
#endif

#ifndef MONO_AMD64_NO_PUSHES
	if (stack_size & 0x8) {
		/* The AMD64 ABI requires each stack frame to be 16 byte aligned */
		cinfo->need_stack_align = TRUE;
		stack_size += 8;
	}
#endif

	cinfo->stack_usage = stack_size;
	cinfo->reg_usage = gr;
	cinfo->freg_usage = fr;
	return cinfo;
}

/*
 * mono_arch_get_argument_info:
 * @csig:  a method signature
 * @param_count: the number of parameters to consider
 * @arg_info: an array to store the result infos
 *
 * Gathers information on parameters such as size, alignment and
 * padding. arg_info should be large enought to hold param_count + 1 entries. 
 *
 * Returns the size of the argument area on the stack.
 */
int
mono_arch_get_argument_info (MonoMethodSignature *csig, int param_count, MonoJitArgumentInfo *arg_info)
{
	int k;
	CallInfo *cinfo = get_call_info (NULL, NULL, csig);
	guint32 args_size = cinfo->stack_usage;

	/* The arguments are saved to a stack area in mono_arch_instrument_prolog */
	if (csig->hasthis) {
		arg_info [0].offset = 0;
	}

	for (k = 0; k < param_count; k++) {
		arg_info [k + 1].offset = ((k + csig->hasthis) * 8);
		/* FIXME: */
		arg_info [k + 1].size = 0;
	}

	g_free (cinfo);

	return args_size;
}

gboolean
mono_amd64_tail_call_supported (MonoMethodSignature *caller_sig, MonoMethodSignature *callee_sig)
{
	CallInfo *c1, *c2;
	gboolean res;

	c1 = get_call_info (NULL, NULL, caller_sig);
	c2 = get_call_info (NULL, NULL, callee_sig);
	res = c1->stack_usage >= c2->stack_usage;
	if (callee_sig->ret && MONO_TYPE_ISSTRUCT (callee_sig->ret) && c2->ret.storage != ArgValuetypeInReg)
		/* An address on the callee's stack is passed as the first argument */
		res = FALSE;

	g_free (c1);
	g_free (c2);

	return res;
}

static int 
cpuid (int id, int* p_eax, int* p_ebx, int* p_ecx, int* p_edx)
{
#if defined(MONO_CROSS_COMPILE)
	return 0;
#else
#ifndef _MSC_VER
	__asm__ __volatile__ ("cpuid"
		: "=a" (*p_eax), "=b" (*p_ebx), "=c" (*p_ecx), "=d" (*p_edx)
		: "a" (id));
#else
	int info[4];
	__cpuid(info, id);
	*p_eax = info[0];
	*p_ebx = info[1];
	*p_ecx = info[2];
	*p_edx = info[3];
#endif
	return 1;
#endif
}

/*
 * Initialize the cpu to execute managed code.
 */
void
mono_arch_cpu_init (void)
{
#ifndef _MSC_VER
	guint16 fpcw;

	/* spec compliance requires running with double precision */
	__asm__  __volatile__ ("fnstcw %0\n": "=m" (fpcw));
	fpcw &= ~X86_FPCW_PRECC_MASK;
	fpcw |= X86_FPCW_PREC_DOUBLE;
	__asm__  __volatile__ ("fldcw %0\n": : "m" (fpcw));
	__asm__  __volatile__ ("fnstcw %0\n": "=m" (fpcw));
#else
	/* TODO: This is crashing on Win64 right now.
	* _control87 (_PC_53, MCW_PC);
	*/
#endif
}

/*
 * Initialize architecture specific code.
 */
void
mono_arch_init (void)
{
	int flags;

	InitializeCriticalSection (&mini_arch_mutex);
#if defined(__native_client_codegen__)
	nacl_instruction_depth = TlsAlloc ();
	TlsSetValue (nacl_instruction_depth, (gpointer)0);
	nacl_rex_tag = TlsAlloc ();
	nacl_legacy_prefix_tag = TlsAlloc ();
#endif

#ifdef MONO_ARCH_NOMAP32BIT
	flags = MONO_MMAP_READ;
	/* amd64_mov_reg_imm () + amd64_mov_reg_membase () */
	breakpoint_size = 13;
	breakpoint_fault_size = 3;
	/* amd64_alu_membase_imm_size (code, X86_CMP, AMD64_R11, 0, 0, 4); */
	single_step_fault_size = 5;
#else
	flags = MONO_MMAP_READ|MONO_MMAP_32BIT;
	/* amd64_mov_reg_mem () */
	breakpoint_size = 8;
	breakpoint_fault_size = 8;
	single_step_fault_size = 8;
#endif

	ss_trigger_page = mono_valloc (NULL, mono_pagesize (), flags);
	bp_trigger_page = mono_valloc (NULL, mono_pagesize (), flags);
	mono_mprotect (bp_trigger_page, mono_pagesize (), 0);

	mono_aot_register_jit_icall ("mono_amd64_throw_exception", mono_amd64_throw_exception);
	mono_aot_register_jit_icall ("mono_amd64_throw_corlib_exception", mono_amd64_throw_corlib_exception);
	mono_aot_register_jit_icall ("mono_amd64_get_original_ip", mono_amd64_get_original_ip);
}

/*
 * Cleanup architecture specific code.
 */
void
mono_arch_cleanup (void)
{
	DeleteCriticalSection (&mini_arch_mutex);
#if defined(__native_client_codegen__)
	TlsFree (nacl_instruction_depth);
	TlsFree (nacl_rex_tag);
	TlsFree (nacl_legacy_prefix_tag);
#endif
}

/*
 * This function returns the optimizations supported on this cpu.
 */
guint32
mono_arch_cpu_optimizazions (guint32 *exclude_mask)
{
	int eax, ebx, ecx, edx;
	guint32 opts = 0;

	*exclude_mask = 0;
	/* Feature Flags function, flags returned in EDX. */
	if (cpuid (1, &eax, &ebx, &ecx, &edx)) {
		if (edx & (1 << 15)) {
			opts |= MONO_OPT_CMOV;
			if (edx & 1)
				opts |= MONO_OPT_FCMOV;
			else
				*exclude_mask |= MONO_OPT_FCMOV;
		} else
			*exclude_mask |= MONO_OPT_CMOV;
	}

	return opts;
}

/*
 * This function test for all SSE functions supported.
 *
 * Returns a bitmask corresponding to all supported versions.
 * 
 */
guint32
mono_arch_cpu_enumerate_simd_versions (void)
{
	int eax, ebx, ecx, edx;
	guint32 sse_opts = 0;

	if (cpuid (1, &eax, &ebx, &ecx, &edx)) {
		if (edx & (1 << 25))
			sse_opts |= SIMD_VERSION_SSE1;
		if (edx & (1 << 26))
			sse_opts |= SIMD_VERSION_SSE2;
		if (ecx & (1 << 0))
			sse_opts |= SIMD_VERSION_SSE3;
		if (ecx & (1 << 9))
			sse_opts |= SIMD_VERSION_SSSE3;
		if (ecx & (1 << 19))
			sse_opts |= SIMD_VERSION_SSE41;
		if (ecx & (1 << 20))
			sse_opts |= SIMD_VERSION_SSE42;
	}

	/* Yes, all this needs to be done to check for sse4a.
	   See: "Amd: CPUID Specification"
	 */
	if (cpuid (0x80000000, &eax, &ebx, &ecx, &edx)) {
		/* eax greater or equal than 0x80000001, ebx = 'htuA', ecx = DMAc', edx = 'itne'*/
		if ((((unsigned int) eax) >= 0x80000001) && (ebx == 0x68747541) && (ecx == 0x444D4163) && (edx == 0x69746E65)) {
			cpuid (0x80000001, &eax, &ebx, &ecx, &edx);
			if (ecx & (1 << 6))
				sse_opts |= SIMD_VERSION_SSE4a;
		}
	}

	return sse_opts;	
}

#ifndef DISABLE_JIT

GList *
mono_arch_get_allocatable_int_vars (MonoCompile *cfg)
{
	GList *vars = NULL;
	int i;

	for (i = 0; i < cfg->num_varinfo; i++) {
		MonoInst *ins = cfg->varinfo [i];
		MonoMethodVar *vmv = MONO_VARINFO (cfg, i);

		/* unused vars */
		if (vmv->range.first_use.abs_pos >= vmv->range.last_use.abs_pos)
			continue;

		if ((ins->flags & (MONO_INST_IS_DEAD|MONO_INST_VOLATILE|MONO_INST_INDIRECT)) || 
		    (ins->opcode != OP_LOCAL && ins->opcode != OP_ARG))
			continue;

		if (mono_is_regsize_var (ins->inst_vtype)) {
			g_assert (MONO_VARINFO (cfg, i)->reg == -1);
			g_assert (i == vmv->idx);
			vars = g_list_prepend (vars, vmv);
		}
	}

	vars = mono_varlist_sort (cfg, vars, 0);

	return vars;
}

/**
 * mono_arch_compute_omit_fp:
 *
 *   Determine whenever the frame pointer can be eliminated.
 */
static void
mono_arch_compute_omit_fp (MonoCompile *cfg)
{
	MonoMethodSignature *sig;
	MonoMethodHeader *header;
	int i, locals_size;
	CallInfo *cinfo;

	if (cfg->arch.omit_fp_computed)
		return;

	header = cfg->header;

	sig = mono_method_signature (cfg->method);

	if (!cfg->arch.cinfo)
		cfg->arch.cinfo = get_call_info (cfg->generic_sharing_context, cfg->mempool, sig);
	cinfo = cfg->arch.cinfo;

	/*
	 * FIXME: Remove some of the restrictions.
	 */
	cfg->arch.omit_fp = TRUE;
	cfg->arch.omit_fp_computed = TRUE;

#ifdef __native_client_codegen__
	/* NaCl modules may not change the value of RBP, so it cannot be */
	/* used as a normal register, but it can be used as a frame pointer*/
	cfg->disable_omit_fp = TRUE;
	cfg->arch.omit_fp = FALSE;
#endif

	if (cfg->disable_omit_fp)
		cfg->arch.omit_fp = FALSE;

	if (!debug_omit_fp ())
		cfg->arch.omit_fp = FALSE;
	/*
	if (cfg->method->save_lmf)
		cfg->arch.omit_fp = FALSE;
	*/
	if (cfg->flags & MONO_CFG_HAS_ALLOCA)
		cfg->arch.omit_fp = FALSE;
	if (header->num_clauses)
		cfg->arch.omit_fp = FALSE;
	if (cfg->param_area)
		cfg->arch.omit_fp = FALSE;
	if (!sig->pinvoke && (sig->call_convention == MONO_CALL_VARARG))
		cfg->arch.omit_fp = FALSE;
	if ((mono_jit_trace_calls != NULL && mono_trace_eval (cfg->method)) ||
		(cfg->prof_options & MONO_PROFILE_ENTER_LEAVE))
		cfg->arch.omit_fp = FALSE;
	for (i = 0; i < sig->param_count + sig->hasthis; ++i) {
		ArgInfo *ainfo = &cinfo->args [i];

		if (ainfo->storage == ArgOnStack) {
			/* 
			 * The stack offset can only be determined when the frame
			 * size is known.
			 */
			cfg->arch.omit_fp = FALSE;
		}
	}

	locals_size = 0;
	for (i = cfg->locals_start; i < cfg->num_varinfo; i++) {
		MonoInst *ins = cfg->varinfo [i];
		int ialign;

		locals_size += mono_type_size (ins->inst_vtype, &ialign);
	}
}

GList *
mono_arch_get_global_int_regs (MonoCompile *cfg)
{
	GList *regs = NULL;

	mono_arch_compute_omit_fp (cfg);

	if (cfg->globalra) {
		if (cfg->arch.omit_fp)
			regs = g_list_prepend (regs, (gpointer)AMD64_RBP);
 
		regs = g_list_prepend (regs, (gpointer)AMD64_RBX);
		regs = g_list_prepend (regs, (gpointer)AMD64_R12);
		regs = g_list_prepend (regs, (gpointer)AMD64_R13);
		regs = g_list_prepend (regs, (gpointer)AMD64_R14);
#ifndef __native_client_codegen__
		regs = g_list_prepend (regs, (gpointer)AMD64_R15);
#endif
 
		regs = g_list_prepend (regs, (gpointer)AMD64_R10);
		regs = g_list_prepend (regs, (gpointer)AMD64_R9);
		regs = g_list_prepend (regs, (gpointer)AMD64_R8);
		regs = g_list_prepend (regs, (gpointer)AMD64_RDI);
		regs = g_list_prepend (regs, (gpointer)AMD64_RSI);
		regs = g_list_prepend (regs, (gpointer)AMD64_RDX);
		regs = g_list_prepend (regs, (gpointer)AMD64_RCX);
		regs = g_list_prepend (regs, (gpointer)AMD64_RAX);
	} else {
		if (cfg->arch.omit_fp)
			regs = g_list_prepend (regs, (gpointer)AMD64_RBP);

		/* We use the callee saved registers for global allocation */
		regs = g_list_prepend (regs, (gpointer)AMD64_RBX);
		regs = g_list_prepend (regs, (gpointer)AMD64_R12);
		regs = g_list_prepend (regs, (gpointer)AMD64_R13);
		regs = g_list_prepend (regs, (gpointer)AMD64_R14);
#ifndef __native_client_codegen__
		regs = g_list_prepend (regs, (gpointer)AMD64_R15);
#endif
#ifdef HOST_WIN32
		regs = g_list_prepend (regs, (gpointer)AMD64_RDI);
		regs = g_list_prepend (regs, (gpointer)AMD64_RSI);
#endif
	}

	return regs;
}
 
GList*
mono_arch_get_global_fp_regs (MonoCompile *cfg)
{
	GList *regs = NULL;
	int i;

	/* All XMM registers */
	for (i = 0; i < 16; ++i)
		regs = g_list_prepend (regs, GINT_TO_POINTER (i));

	return regs;
}

GList*
mono_arch_get_iregs_clobbered_by_call (MonoCallInst *call)
{
	static GList *r = NULL;

	if (r == NULL) {
		GList *regs = NULL;

		regs = g_list_prepend (regs, (gpointer)AMD64_RBP);
		regs = g_list_prepend (regs, (gpointer)AMD64_RBX);
		regs = g_list_prepend (regs, (gpointer)AMD64_R12);
		regs = g_list_prepend (regs, (gpointer)AMD64_R13);
		regs = g_list_prepend (regs, (gpointer)AMD64_R14);
#ifndef __native_client_codegen__
		regs = g_list_prepend (regs, (gpointer)AMD64_R15);
#endif

		regs = g_list_prepend (regs, (gpointer)AMD64_R10);
		regs = g_list_prepend (regs, (gpointer)AMD64_R9);
		regs = g_list_prepend (regs, (gpointer)AMD64_R8);
		regs = g_list_prepend (regs, (gpointer)AMD64_RDI);
		regs = g_list_prepend (regs, (gpointer)AMD64_RSI);
		regs = g_list_prepend (regs, (gpointer)AMD64_RDX);
		regs = g_list_prepend (regs, (gpointer)AMD64_RCX);
		regs = g_list_prepend (regs, (gpointer)AMD64_RAX);

		InterlockedCompareExchangePointer ((gpointer*)&r, regs, NULL);
	}

	return r;
}

GList*
mono_arch_get_fregs_clobbered_by_call (MonoCallInst *call)
{
	int i;
	static GList *r = NULL;

	if (r == NULL) {
		GList *regs = NULL;

		for (i = 0; i < AMD64_XMM_NREG; ++i)
			regs = g_list_prepend (regs, GINT_TO_POINTER (MONO_MAX_IREGS + i));

		InterlockedCompareExchangePointer ((gpointer*)&r, regs, NULL);
	}

	return r;
}

/*
 * mono_arch_regalloc_cost:
 *
 *  Return the cost, in number of memory references, of the action of 
 * allocating the variable VMV into a register during global register
 * allocation.
 */
guint32
mono_arch_regalloc_cost (MonoCompile *cfg, MonoMethodVar *vmv)
{
	MonoInst *ins = cfg->varinfo [vmv->idx];

	if (cfg->method->save_lmf)
		/* The register is already saved */
		/* substract 1 for the invisible store in the prolog */
		return (ins->opcode == OP_ARG) ? 0 : 1;
	else
		/* push+pop */
		return (ins->opcode == OP_ARG) ? 1 : 2;
}

/*
 * mono_arch_fill_argument_info:
 *
 *   Populate cfg->args, cfg->ret and cfg->vret_addr with information about the arguments
 * of the method.
 */
void
mono_arch_fill_argument_info (MonoCompile *cfg)
{
	MonoMethodSignature *sig;
	MonoMethodHeader *header;
	MonoInst *ins;
	int i;
	CallInfo *cinfo;

	header = cfg->header;

	sig = mono_method_signature (cfg->method);

	cinfo = cfg->arch.cinfo;

	/*
	 * Contrary to mono_arch_allocate_vars (), the information should describe
	 * where the arguments are at the beginning of the method, not where they can be 
	 * accessed during the execution of the method. The later makes no sense for the 
	 * global register allocator, since a variable can be in more than one location.
	 */
	if (sig->ret->type != MONO_TYPE_VOID) {
		switch (cinfo->ret.storage) {
		case ArgInIReg:
		case ArgInFloatSSEReg:
		case ArgInDoubleSSEReg:
			if ((MONO_TYPE_ISSTRUCT (sig->ret) && !mono_class_from_mono_type (sig->ret)->enumtype) || (sig->ret->type == MONO_TYPE_TYPEDBYREF)) {
				cfg->vret_addr->opcode = OP_REGVAR;
				cfg->vret_addr->inst_c0 = cinfo->ret.reg;
			}
			else {
				cfg->ret->opcode = OP_REGVAR;
				cfg->ret->inst_c0 = cinfo->ret.reg;
			}
			break;
		case ArgValuetypeInReg:
			cfg->ret->opcode = OP_REGOFFSET;
			cfg->ret->inst_basereg = -1;
			cfg->ret->inst_offset = -1;
			break;
		default:
			g_assert_not_reached ();
		}
	}

	for (i = 0; i < sig->param_count + sig->hasthis; ++i) {
		ArgInfo *ainfo = &cinfo->args [i];
		MonoType *arg_type;

		ins = cfg->args [i];

		if (sig->hasthis && (i == 0))
			arg_type = &mono_defaults.object_class->byval_arg;
		else
			arg_type = sig->params [i - sig->hasthis];

		switch (ainfo->storage) {
		case ArgInIReg:
		case ArgInFloatSSEReg:
		case ArgInDoubleSSEReg:
			ins->opcode = OP_REGVAR;
			ins->inst_c0 = ainfo->reg;
			break;
		case ArgOnStack:
			ins->opcode = OP_REGOFFSET;
			ins->inst_basereg = -1;
			ins->inst_offset = -1;
			break;
		case ArgValuetypeInReg:
			/* Dummy */
			ins->opcode = OP_NOP;
			break;
		default:
			g_assert_not_reached ();
		}
	}
}
 
void
mono_arch_allocate_vars (MonoCompile *cfg)
{
	MonoMethodSignature *sig;
	MonoMethodHeader *header;
	MonoInst *ins;
	int i, offset;
	guint32 locals_stack_size, locals_stack_align;
	gint32 *offsets;
	CallInfo *cinfo;

	header = cfg->header;

	sig = mono_method_signature (cfg->method);

	cinfo = cfg->arch.cinfo;

	mono_arch_compute_omit_fp (cfg);

	/*
	 * We use the ABI calling conventions for managed code as well.
	 * Exception: valuetypes are only sometimes passed or returned in registers.
	 */

	/*
	 * The stack looks like this:
	 * <incoming arguments passed on the stack>
	 * <return value>
	 * <lmf/caller saved registers>
	 * <locals>
	 * <spill area>
	 * <localloc area>  -> grows dynamically
	 * <params area>
	 */

	if (cfg->arch.omit_fp) {
		cfg->flags |= MONO_CFG_HAS_SPILLUP;
		cfg->frame_reg = AMD64_RSP;
		offset = 0;
	} else {
		/* Locals are allocated backwards from %fp */
		cfg->frame_reg = AMD64_RBP;
		offset = 0;
	}

	if (cfg->method->save_lmf) {
		/* Reserve stack space for saving LMF */
		if (cfg->arch.omit_fp) {
			cfg->arch.lmf_offset = offset;
			offset += sizeof (MonoLMF);
		}
		else {
			offset += sizeof (MonoLMF);
			cfg->arch.lmf_offset = -offset;
		}
	} else {
		if (cfg->arch.omit_fp)
			cfg->arch.reg_save_area_offset = offset;
		/* Reserve space for caller saved registers */
		for (i = 0; i < AMD64_NREG; ++i)
			if (AMD64_IS_CALLEE_SAVED_REG (i) && (cfg->used_int_regs & (1 << i))) {
				offset += sizeof(mgreg_t);
			}
	}

	if (sig->ret->type != MONO_TYPE_VOID) {
		switch (cinfo->ret.storage) {
		case ArgInIReg:
		case ArgInFloatSSEReg:
		case ArgInDoubleSSEReg:
			if ((MONO_TYPE_ISSTRUCT (sig->ret) && !mono_class_from_mono_type (sig->ret)->enumtype) || (sig->ret->type == MONO_TYPE_TYPEDBYREF)) {
				if (cfg->globalra) {
					cfg->vret_addr->opcode = OP_REGVAR;
					cfg->vret_addr->inst_c0 = cinfo->ret.reg;
				} else {
					/* The register is volatile */
					cfg->vret_addr->opcode = OP_REGOFFSET;
					cfg->vret_addr->inst_basereg = cfg->frame_reg;
					if (cfg->arch.omit_fp) {
						cfg->vret_addr->inst_offset = offset;
						offset += 8;
					} else {
						offset += 8;
						cfg->vret_addr->inst_offset = -offset;
					}
					if (G_UNLIKELY (cfg->verbose_level > 1)) {
						printf ("vret_addr =");
						mono_print_ins (cfg->vret_addr);
					}
				}
			}
			else {
				cfg->ret->opcode = OP_REGVAR;
				cfg->ret->inst_c0 = cinfo->ret.reg;
			}
			break;
		case ArgValuetypeInReg:
			/* Allocate a local to hold the result, the epilog will copy it to the correct place */
			cfg->ret->opcode = OP_REGOFFSET;
			cfg->ret->inst_basereg = cfg->frame_reg;
			if (cfg->arch.omit_fp) {
				cfg->ret->inst_offset = offset;
				offset += 16;
			} else {
				offset += 16;
				cfg->ret->inst_offset = - offset;
			}
			break;
		default:
			g_assert_not_reached ();
		}
		if (!cfg->globalra)
			cfg->ret->dreg = cfg->ret->inst_c0;
	}

	/* Allocate locals */
	if (!cfg->globalra) {
		offsets = mono_allocate_stack_slots_full (cfg, cfg->arch.omit_fp ? FALSE: TRUE, &locals_stack_size, &locals_stack_align);
		if (locals_stack_size > MONO_ARCH_MAX_FRAME_SIZE) {
			char *mname = mono_method_full_name (cfg->method, TRUE);
			cfg->exception_type = MONO_EXCEPTION_INVALID_PROGRAM;
			cfg->exception_message = g_strdup_printf ("Method %s stack is too big.", mname);
			g_free (mname);
			return;
		}
		
		if (locals_stack_align) {
			offset += (locals_stack_align - 1);
			offset &= ~(locals_stack_align - 1);
		}
		if (cfg->arch.omit_fp) {
			cfg->locals_min_stack_offset = offset;
			cfg->locals_max_stack_offset = offset + locals_stack_size;
		} else {
			cfg->locals_min_stack_offset = - (offset + locals_stack_size);
			cfg->locals_max_stack_offset = - offset;
		}
		
		for (i = cfg->locals_start; i < cfg->num_varinfo; i++) {
			if (offsets [i] != -1) {
				MonoInst *ins = cfg->varinfo [i];
				ins->opcode = OP_REGOFFSET;
				ins->inst_basereg = cfg->frame_reg;
				if (cfg->arch.omit_fp)
					ins->inst_offset = (offset + offsets [i]);
				else
					ins->inst_offset = - (offset + offsets [i]);
				//printf ("allocated local %d to ", i); mono_print_tree_nl (ins);
			}
		}
		offset += locals_stack_size;
	}

	if (!sig->pinvoke && (sig->call_convention == MONO_CALL_VARARG)) {
		g_assert (!cfg->arch.omit_fp);
		g_assert (cinfo->sig_cookie.storage == ArgOnStack);
		cfg->sig_cookie = cinfo->sig_cookie.offset + ARGS_OFFSET;
	}

	for (i = 0; i < sig->param_count + sig->hasthis; ++i) {
		ins = cfg->args [i];
		if (ins->opcode != OP_REGVAR) {
			ArgInfo *ainfo = &cinfo->args [i];
			gboolean inreg = TRUE;
			MonoType *arg_type;

			if (sig->hasthis && (i == 0))
				arg_type = &mono_defaults.object_class->byval_arg;
			else
				arg_type = sig->params [i - sig->hasthis];

			if (cfg->globalra) {
				/* The new allocator needs info about the original locations of the arguments */
				switch (ainfo->storage) {
				case ArgInIReg:
				case ArgInFloatSSEReg:
				case ArgInDoubleSSEReg:
					ins->opcode = OP_REGVAR;
					ins->inst_c0 = ainfo->reg;
					break;
				case ArgOnStack:
					g_assert (!cfg->arch.omit_fp);
					ins->opcode = OP_REGOFFSET;
					ins->inst_basereg = cfg->frame_reg;
					ins->inst_offset = ainfo->offset + ARGS_OFFSET;
					break;
				case ArgValuetypeInReg:
					ins->opcode = OP_REGOFFSET;
					ins->inst_basereg = cfg->frame_reg;
					/* These arguments are saved to the stack in the prolog */
					offset = ALIGN_TO (offset, sizeof(mgreg_t));
					if (cfg->arch.omit_fp) {
						ins->inst_offset = offset;
<<<<<<< HEAD
						offset += (ainfo->storage == ArgValuetypeInReg) ? 2 * sizeof(mgreg_t) : sizeof(mgreg_t);
					} else {
						offset += (ainfo->storage == ArgValuetypeInReg) ? 2 * sizeof(mgreg_t) : sizeof(mgreg_t);
=======
						offset += (ainfo->storage == ArgValuetypeInReg) ? ainfo->nregs * sizeof (gpointer) : sizeof (gpointer);
					} else {
						offset += (ainfo->storage == ArgValuetypeInReg) ? ainfo->nregs * sizeof (gpointer) : sizeof (gpointer);
>>>>>>> 5d9c3fe5
						ins->inst_offset = - offset;
					}
					break;
				default:
					g_assert_not_reached ();
				}

				continue;
			}

			/* FIXME: Allocate volatile arguments to registers */
			if (ins->flags & (MONO_INST_VOLATILE|MONO_INST_INDIRECT))
				inreg = FALSE;

			/* 
			 * Under AMD64, all registers used to pass arguments to functions
			 * are volatile across calls.
			 * FIXME: Optimize this.
			 */
			if ((ainfo->storage == ArgInIReg) || (ainfo->storage == ArgInFloatSSEReg) || (ainfo->storage == ArgInDoubleSSEReg) || (ainfo->storage == ArgValuetypeInReg))
				inreg = FALSE;

			ins->opcode = OP_REGOFFSET;

			switch (ainfo->storage) {
			case ArgInIReg:
			case ArgInFloatSSEReg:
			case ArgInDoubleSSEReg:
				if (inreg) {
					ins->opcode = OP_REGVAR;
					ins->dreg = ainfo->reg;
				}
				break;
			case ArgOnStack:
				g_assert (!cfg->arch.omit_fp);
				ins->opcode = OP_REGOFFSET;
				ins->inst_basereg = cfg->frame_reg;
				ins->inst_offset = ainfo->offset + ARGS_OFFSET;
				break;
			case ArgValuetypeInReg:
				break;
			case ArgValuetypeAddrInIReg: {
				MonoInst *indir;
				g_assert (!cfg->arch.omit_fp);
				
				MONO_INST_NEW (cfg, indir, 0);
				indir->opcode = OP_REGOFFSET;
				if (ainfo->pair_storage [0] == ArgInIReg) {
					indir->inst_basereg = cfg->frame_reg;
					offset = ALIGN_TO (offset, sizeof (gpointer));
					offset += (sizeof (gpointer));
					indir->inst_offset = - offset;
				}
				else {
					indir->inst_basereg = cfg->frame_reg;
					indir->inst_offset = ainfo->offset + ARGS_OFFSET;
				}
				
				ins->opcode = OP_VTARG_ADDR;
				ins->inst_left = indir;
				
				break;
			}
			default:
				NOT_IMPLEMENTED;
			}

			if (!inreg && (ainfo->storage != ArgOnStack) && (ainfo->storage != ArgValuetypeAddrInIReg)) {
				ins->opcode = OP_REGOFFSET;
				ins->inst_basereg = cfg->frame_reg;
				/* These arguments are saved to the stack in the prolog */
				offset = ALIGN_TO (offset, sizeof(mgreg_t));
				if (cfg->arch.omit_fp) {
					ins->inst_offset = offset;
<<<<<<< HEAD
					offset += (ainfo->storage == ArgValuetypeInReg) ? 2 * sizeof(mgreg_t) : sizeof(mgreg_t);
					// Arguments are yet supported by the stack map creation code
					//cfg->locals_max_stack_offset = MAX (cfg->locals_max_stack_offset, offset);
				} else {
					offset += (ainfo->storage == ArgValuetypeInReg) ? 2 * sizeof(mgreg_t) : sizeof(mgreg_t);
=======
					offset += (ainfo->storage == ArgValuetypeInReg) ? ainfo->nregs * sizeof (gpointer) : sizeof (gpointer);
					// Arguments are yet supported by the stack map creation code
					//cfg->locals_max_stack_offset = MAX (cfg->locals_max_stack_offset, offset);
				} else {
					offset += (ainfo->storage == ArgValuetypeInReg) ? ainfo->nregs * sizeof (gpointer) : sizeof (gpointer);
>>>>>>> 5d9c3fe5
					ins->inst_offset = - offset;
					//cfg->locals_min_stack_offset = MIN (cfg->locals_min_stack_offset, offset);
				}
			}
		}
	}

	cfg->stack_offset = offset;
}

void
mono_arch_create_vars (MonoCompile *cfg)
{
	MonoMethodSignature *sig;
	CallInfo *cinfo;

	sig = mono_method_signature (cfg->method);

	if (!cfg->arch.cinfo)
		cfg->arch.cinfo = get_call_info (cfg->generic_sharing_context, cfg->mempool, sig);
	cinfo = cfg->arch.cinfo;

	if (cinfo->ret.storage == ArgValuetypeInReg)
		cfg->ret_var_is_local = TRUE;

	if ((cinfo->ret.storage != ArgValuetypeInReg) && MONO_TYPE_ISSTRUCT (sig->ret)) {
		cfg->vret_addr = mono_compile_create_var (cfg, &mono_defaults.int_class->byval_arg, OP_ARG);
		if (G_UNLIKELY (cfg->verbose_level > 1)) {
			printf ("vret_addr = ");
			mono_print_ins (cfg->vret_addr);
		}
	}

	if (cfg->gen_seq_points) {
		MonoInst *ins;

	    ins = mono_compile_create_var (cfg, &mono_defaults.int_class->byval_arg, OP_LOCAL);
		ins->flags |= MONO_INST_VOLATILE;
		cfg->arch.ss_trigger_page_var = ins;
	}

#ifdef MONO_AMD64_NO_PUSHES
	/*
	 * When this is set, we pass arguments on the stack by moves, and by allocating 
	 * a bigger stack frame, instead of pushes.
	 * Pushes complicate exception handling because the arguments on the stack have
	 * to be popped each time a frame is unwound. They also make fp elimination
	 * impossible.
	 * FIXME: This doesn't work inside filter/finally clauses, since those execute
	 * on a new frame which doesn't include a param area.
	 */
	cfg->arch.no_pushes = TRUE;
#endif
}

static void
add_outarg_reg (MonoCompile *cfg, MonoCallInst *call, ArgStorage storage, int reg, MonoInst *tree)
{
	MonoInst *ins;

	switch (storage) {
	case ArgInIReg:
		MONO_INST_NEW (cfg, ins, OP_MOVE);
		ins->dreg = mono_alloc_ireg_copy (cfg, tree->dreg);
		ins->sreg1 = tree->dreg;
		MONO_ADD_INS (cfg->cbb, ins);
		mono_call_inst_add_outarg_reg (cfg, call, ins->dreg, reg, FALSE);
		break;
	case ArgInFloatSSEReg:
		MONO_INST_NEW (cfg, ins, OP_AMD64_SET_XMMREG_R4);
		ins->dreg = mono_alloc_freg (cfg);
		ins->sreg1 = tree->dreg;
		MONO_ADD_INS (cfg->cbb, ins);

		mono_call_inst_add_outarg_reg (cfg, call, ins->dreg, reg, TRUE);
		break;
	case ArgInDoubleSSEReg:
		MONO_INST_NEW (cfg, ins, OP_FMOVE);
		ins->dreg = mono_alloc_freg (cfg);
		ins->sreg1 = tree->dreg;
		MONO_ADD_INS (cfg->cbb, ins);

		mono_call_inst_add_outarg_reg (cfg, call, ins->dreg, reg, TRUE);

		break;
	default:
		g_assert_not_reached ();
	}
}

static int
arg_storage_to_load_membase (ArgStorage storage)
{
	switch (storage) {
	case ArgInIReg:
#if defined(__mono_ilp32__)
		return OP_LOADI8_MEMBASE;
#else
		return OP_LOAD_MEMBASE;
#endif
	case ArgInDoubleSSEReg:
		return OP_LOADR8_MEMBASE;
	case ArgInFloatSSEReg:
		return OP_LOADR4_MEMBASE;
	default:
		g_assert_not_reached ();
	}

	return -1;
}

static void
emit_sig_cookie (MonoCompile *cfg, MonoCallInst *call, CallInfo *cinfo)
{
	MonoInst *arg;
	MonoMethodSignature *tmp_sig;
	MonoInst *sig_arg;

	if (call->tail_call)
		NOT_IMPLEMENTED;

	/* FIXME: Add support for signature tokens to AOT */
	cfg->disable_aot = TRUE;

	g_assert (cinfo->sig_cookie.storage == ArgOnStack);
			
	/*
	 * mono_ArgIterator_Setup assumes the signature cookie is 
	 * passed first and all the arguments which were before it are
	 * passed on the stack after the signature. So compensate by 
	 * passing a different signature.
	 */
	tmp_sig = mono_metadata_signature_dup_full (cfg->method->klass->image, call->signature);
	tmp_sig->param_count -= call->signature->sentinelpos;
	tmp_sig->sentinelpos = 0;
	memcpy (tmp_sig->params, call->signature->params + call->signature->sentinelpos, tmp_sig->param_count * sizeof (MonoType*));

	MONO_INST_NEW (cfg, sig_arg, OP_ICONST);
	sig_arg->dreg = mono_alloc_ireg (cfg);
	sig_arg->inst_p0 = tmp_sig;
	MONO_ADD_INS (cfg->cbb, sig_arg);

	if (cfg->arch.no_pushes) {
		MONO_EMIT_NEW_STORE_MEMBASE (cfg, OP_STORE_MEMBASE_REG, AMD64_RSP, cinfo->sig_cookie.offset, sig_arg->dreg);
	} else {
		MONO_INST_NEW (cfg, arg, OP_X86_PUSH);
		arg->sreg1 = sig_arg->dreg;
		MONO_ADD_INS (cfg->cbb, arg);
	}
}

static inline LLVMArgStorage
arg_storage_to_llvm_arg_storage (MonoCompile *cfg, ArgStorage storage)
{
	switch (storage) {
	case ArgInIReg:
		return LLVMArgInIReg;
	case ArgNone:
		return LLVMArgNone;
	default:
		g_assert_not_reached ();
		return LLVMArgNone;
	}
}

#ifdef ENABLE_LLVM
LLVMCallInfo*
mono_arch_get_llvm_call_info (MonoCompile *cfg, MonoMethodSignature *sig)
{
	int i, n;
	CallInfo *cinfo;
	ArgInfo *ainfo;
	int j;
	LLVMCallInfo *linfo;
	MonoType *t;

	n = sig->param_count + sig->hasthis;

	cinfo = get_call_info (cfg->generic_sharing_context, cfg->mempool, sig);

	linfo = mono_mempool_alloc0 (cfg->mempool, sizeof (LLVMCallInfo) + (sizeof (LLVMArgInfo) * n));

	/*
	 * LLVM always uses the native ABI while we use our own ABI, the
	 * only difference is the handling of vtypes:
	 * - we only pass/receive them in registers in some cases, and only 
	 *   in 1 or 2 integer registers.
	 */
	if (cinfo->ret.storage == ArgValuetypeInReg) {
		if (sig->pinvoke) {
			cfg->exception_message = g_strdup ("pinvoke + vtypes");
			cfg->disable_llvm = TRUE;
			return linfo;
		}

		linfo->ret.storage = LLVMArgVtypeInReg;
		for (j = 0; j < 2; ++j)
			linfo->ret.pair_storage [j] = arg_storage_to_llvm_arg_storage (cfg, cinfo->ret.pair_storage [j]);
	}

	if (MONO_TYPE_ISSTRUCT (sig->ret) && cinfo->ret.storage == ArgInIReg) {
		/* Vtype returned using a hidden argument */
		linfo->ret.storage = LLVMArgVtypeRetAddr;
		linfo->vret_arg_index = cinfo->vret_arg_index;
	}

	for (i = 0; i < n; ++i) {
		ainfo = cinfo->args + i;

		if (i >= sig->hasthis)
			t = sig->params [i - sig->hasthis];
		else
			t = &mono_defaults.int_class->byval_arg;

		linfo->args [i].storage = LLVMArgNone;

		switch (ainfo->storage) {
		case ArgInIReg:
			linfo->args [i].storage = LLVMArgInIReg;
			break;
		case ArgInDoubleSSEReg:
		case ArgInFloatSSEReg:
			linfo->args [i].storage = LLVMArgInFPReg;
			break;
		case ArgOnStack:
			if (MONO_TYPE_ISSTRUCT (t)) {
				linfo->args [i].storage = LLVMArgVtypeByVal;
			} else {
				linfo->args [i].storage = LLVMArgInIReg;
				if (!t->byref) {
					if (t->type == MONO_TYPE_R4)
						linfo->args [i].storage = LLVMArgInFPReg;
					else if (t->type == MONO_TYPE_R8)
						linfo->args [i].storage = LLVMArgInFPReg;
				}
			}
			break;
		case ArgValuetypeInReg:
			if (sig->pinvoke) {
				cfg->exception_message = g_strdup ("pinvoke + vtypes");
				cfg->disable_llvm = TRUE;
				return linfo;
			}

			linfo->args [i].storage = LLVMArgVtypeInReg;
			for (j = 0; j < 2; ++j)
				linfo->args [i].pair_storage [j] = arg_storage_to_llvm_arg_storage (cfg, ainfo->pair_storage [j]);
			break;
		default:
			cfg->exception_message = g_strdup ("ainfo->storage");
			cfg->disable_llvm = TRUE;
			break;
		}
	}

	return linfo;
}
#endif

void
mono_arch_emit_call (MonoCompile *cfg, MonoCallInst *call)
{
	MonoInst *arg, *in;
	MonoMethodSignature *sig;
	int i, n, stack_size;
	CallInfo *cinfo;
	ArgInfo *ainfo;

	stack_size = 0;

	sig = call->signature;
	n = sig->param_count + sig->hasthis;

	cinfo = get_call_info (cfg->generic_sharing_context, cfg->mempool, sig);

	if (COMPILE_LLVM (cfg)) {
		/* We shouldn't be called in the llvm case */
		cfg->disable_llvm = TRUE;
		return;
	}

	if (cinfo->need_stack_align) {
		if (!cfg->arch.no_pushes)
			MONO_EMIT_NEW_BIALU_IMM (cfg, OP_SUB_IMM, X86_ESP, X86_ESP, 8);
	}

	/* 
	 * Emit all arguments which are passed on the stack to prevent register
	 * allocation problems.
	 */
	if (cfg->arch.no_pushes) {
		for (i = 0; i < n; ++i) {
			MonoType *t;
			ainfo = cinfo->args + i;

			in = call->args [i];

			if (sig->hasthis && i == 0)
				t = &mono_defaults.object_class->byval_arg;
			else
				t = sig->params [i - sig->hasthis];

			if (ainfo->storage == ArgOnStack && !MONO_TYPE_ISSTRUCT (t) && !call->tail_call) {
				if (!t->byref) {
					if (t->type == MONO_TYPE_R4)
						MONO_EMIT_NEW_STORE_MEMBASE (cfg, OP_STORER4_MEMBASE_REG, AMD64_RSP, ainfo->offset, in->dreg);
					else if (t->type == MONO_TYPE_R8)
						MONO_EMIT_NEW_STORE_MEMBASE (cfg, OP_STORER8_MEMBASE_REG, AMD64_RSP, ainfo->offset, in->dreg);
					else
						MONO_EMIT_NEW_STORE_MEMBASE (cfg, OP_STORE_MEMBASE_REG, AMD64_RSP, ainfo->offset, in->dreg);
				} else {
					MONO_EMIT_NEW_STORE_MEMBASE (cfg, OP_STORE_MEMBASE_REG, AMD64_RSP, ainfo->offset, in->dreg);
				}
				if (cfg->compute_gc_maps) {
					MonoInst *def;

					EMIT_NEW_GC_PARAM_SLOT_LIVENESS_DEF (cfg, def, ainfo->offset, t);
				}
			}
		}
	}

	/*
	 * Emit all parameters passed in registers in non-reverse order for better readability
	 * and to help the optimization in emit_prolog ().
	 */
	for (i = 0; i < n; ++i) {
		ainfo = cinfo->args + i;

		in = call->args [i];

		if (ainfo->storage == ArgInIReg)
			add_outarg_reg (cfg, call, ainfo->storage, ainfo->reg, in);
	}

	for (i = n - 1; i >= 0; --i) {
		ainfo = cinfo->args + i;

		in = call->args [i];

		switch (ainfo->storage) {
		case ArgInIReg:
			/* Already done */
			break;
		case ArgInFloatSSEReg:
		case ArgInDoubleSSEReg:
			add_outarg_reg (cfg, call, ainfo->storage, ainfo->reg, in);
			break;
		case ArgOnStack:
		case ArgValuetypeInReg:
		case ArgValuetypeAddrInIReg:
			if (ainfo->storage == ArgOnStack && call->tail_call) {
				MonoInst *call_inst = (MonoInst*)call;
				cfg->args [i]->flags |= MONO_INST_VOLATILE;
				EMIT_NEW_ARGSTORE (cfg, call_inst, i, in);
			} else if ((i >= sig->hasthis) && (MONO_TYPE_ISSTRUCT(sig->params [i - sig->hasthis]))) {
				guint32 align;
				guint32 size;

				if (sig->params [i - sig->hasthis]->type == MONO_TYPE_TYPEDBYREF) {
					size = sizeof (MonoTypedRef);
					align = sizeof (gpointer);
				}
				else {
					if (sig->pinvoke)
						size = mono_type_native_stack_size (&in->klass->byval_arg, &align);
					else {
						/* 
						 * Other backends use mono_type_stack_size (), but that
						 * aligns the size to 8, which is larger than the size of
						 * the source, leading to reads of invalid memory if the
						 * source is at the end of address space.
						 */
						size = mono_class_value_size (in->klass, &align);
					}
				}
				g_assert (in->klass);

				if (ainfo->storage == ArgOnStack && size >= 10000) {
					/* Avoid asserts in emit_memcpy () */
					cfg->exception_type = MONO_EXCEPTION_INVALID_PROGRAM;
					cfg->exception_message = g_strdup_printf ("Passing an argument of size '%d'.", size);
					/* Continue normally */
				}

				if (size > 0) {
					MONO_INST_NEW (cfg, arg, OP_OUTARG_VT);
					arg->sreg1 = in->dreg;
					arg->klass = in->klass;
					arg->backend.size = size;
					arg->inst_p0 = call;
					arg->inst_p1 = mono_mempool_alloc (cfg->mempool, sizeof (ArgInfo));
					memcpy (arg->inst_p1, ainfo, sizeof (ArgInfo));

					MONO_ADD_INS (cfg->cbb, arg);
				}
			} else {
				if (cfg->arch.no_pushes) {
					/* Already done */
				} else {
					MONO_INST_NEW (cfg, arg, OP_X86_PUSH);
					arg->sreg1 = in->dreg;
					if (!sig->params [i - sig->hasthis]->byref) {
						if (sig->params [i - sig->hasthis]->type == MONO_TYPE_R4) {
							MONO_EMIT_NEW_BIALU_IMM (cfg, OP_SUB_IMM, X86_ESP, X86_ESP, 8);
							arg->opcode = OP_STORER4_MEMBASE_REG;
							arg->inst_destbasereg = X86_ESP;
							arg->inst_offset = 0;
						} else if (sig->params [i - sig->hasthis]->type == MONO_TYPE_R8) {
							MONO_EMIT_NEW_BIALU_IMM (cfg, OP_SUB_IMM, X86_ESP, X86_ESP, 8);
							arg->opcode = OP_STORER8_MEMBASE_REG;
							arg->inst_destbasereg = X86_ESP;
							arg->inst_offset = 0;
						}
					}
					MONO_ADD_INS (cfg->cbb, arg);
				}
			}
			break;
		default:
			g_assert_not_reached ();
		}

		if (!sig->pinvoke && (sig->call_convention == MONO_CALL_VARARG) && (i == sig->sentinelpos))
			/* Emit the signature cookie just before the implicit arguments */
			emit_sig_cookie (cfg, call, cinfo);
	}

	/* Handle the case where there are no implicit arguments */
	if (!sig->pinvoke && (sig->call_convention == MONO_CALL_VARARG) && (n == sig->sentinelpos))
		emit_sig_cookie (cfg, call, cinfo);

	if (sig->ret && MONO_TYPE_ISSTRUCT (sig->ret)) {
		MonoInst *vtarg;

		if (cinfo->ret.storage == ArgValuetypeInReg) {
			if (cinfo->ret.pair_storage [0] == ArgInIReg && cinfo->ret.pair_storage [1] == ArgNone) {
				/*
				 * Tell the JIT to use a more efficient calling convention: call using
				 * OP_CALL, compute the result location after the call, and save the 
				 * result there.
				 */
				call->vret_in_reg = TRUE;
				/* 
				 * Nullify the instruction computing the vret addr to enable 
				 * future optimizations.
				 */
				if (call->vret_var)
					NULLIFY_INS (call->vret_var);
			} else {
				if (call->tail_call)
					NOT_IMPLEMENTED;
				/*
				 * The valuetype is in RAX:RDX after the call, need to be copied to
				 * the stack. Push the address here, so the call instruction can
				 * access it.
				 */
				if (!cfg->arch.vret_addr_loc) {
					cfg->arch.vret_addr_loc = mono_compile_create_var (cfg, &mono_defaults.int_class->byval_arg, OP_LOCAL);
					/* Prevent it from being register allocated or optimized away */
					((MonoInst*)cfg->arch.vret_addr_loc)->flags |= MONO_INST_VOLATILE;
				}

				MONO_EMIT_NEW_UNALU (cfg, OP_MOVE, ((MonoInst*)cfg->arch.vret_addr_loc)->dreg, call->vret_var->dreg);
			}
		}
		else {
			MONO_INST_NEW (cfg, vtarg, OP_MOVE);
			vtarg->sreg1 = call->vret_var->dreg;
			vtarg->dreg = mono_alloc_preg (cfg);
			MONO_ADD_INS (cfg->cbb, vtarg);

			mono_call_inst_add_outarg_reg (cfg, call, vtarg->dreg, cinfo->ret.reg, FALSE);
		}
	}

#ifdef HOST_WIN32
	if (call->inst.opcode != OP_JMP && OP_TAILCALL != call->inst.opcode) {
		MONO_EMIT_NEW_BIALU_IMM (cfg, OP_SUB_IMM, X86_ESP, X86_ESP, 0x20);
	}
#endif

	if (cfg->method->save_lmf) {
		MONO_INST_NEW (cfg, arg, OP_AMD64_SAVE_SP_TO_LMF);
		MONO_ADD_INS (cfg->cbb, arg);
	}

	call->stack_usage = cinfo->stack_usage;
}

void
mono_arch_emit_outarg_vt (MonoCompile *cfg, MonoInst *ins, MonoInst *src)
{
	MonoInst *arg;
	MonoCallInst *call = (MonoCallInst*)ins->inst_p0;
	ArgInfo *ainfo = (ArgInfo*)ins->inst_p1;
	int size = ins->backend.size;

	if (ainfo->storage == ArgValuetypeInReg) {
		MonoInst *load;
		int part;

		for (part = 0; part < 2; ++part) {
			if (ainfo->pair_storage [part] == ArgNone)
				continue;

			MONO_INST_NEW (cfg, load, arg_storage_to_load_membase (ainfo->pair_storage [part]));
			load->inst_basereg = src->dreg;
			load->inst_offset = part * sizeof(mgreg_t);

			switch (ainfo->pair_storage [part]) {
			case ArgInIReg:
				load->dreg = mono_alloc_ireg (cfg);
				break;
			case ArgInDoubleSSEReg:
			case ArgInFloatSSEReg:
				load->dreg = mono_alloc_freg (cfg);
				break;
			default:
				g_assert_not_reached ();
			}
			MONO_ADD_INS (cfg->cbb, load);

			add_outarg_reg (cfg, call, ainfo->pair_storage [part], ainfo->pair_regs [part], load);
		}
	} else if (ainfo->storage == ArgValuetypeAddrInIReg) {
		MonoInst *vtaddr, *load;
		vtaddr = mono_compile_create_var (cfg, &ins->klass->byval_arg, OP_LOCAL);
		
		g_assert (!cfg->arch.no_pushes);

		MONO_INST_NEW (cfg, load, OP_LDADDR);
		load->inst_p0 = vtaddr;
		vtaddr->flags |= MONO_INST_INDIRECT;
		load->type = STACK_MP;
		load->klass = vtaddr->klass;
		load->dreg = mono_alloc_ireg (cfg);
		MONO_ADD_INS (cfg->cbb, load);
		mini_emit_memcpy (cfg, load->dreg, 0, src->dreg, 0, size, 4);

		if (ainfo->pair_storage [0] == ArgInIReg) {
			MONO_INST_NEW (cfg, arg, OP_X86_LEA_MEMBASE);
			arg->dreg = mono_alloc_ireg (cfg);
			arg->sreg1 = load->dreg;
			arg->inst_imm = 0;
			MONO_ADD_INS (cfg->cbb, arg);
			mono_call_inst_add_outarg_reg (cfg, call, arg->dreg, ainfo->pair_regs [0], FALSE);
		} else {
			MONO_INST_NEW (cfg, arg, OP_X86_PUSH);
			arg->sreg1 = load->dreg;
			MONO_ADD_INS (cfg->cbb, arg);
		}
	} else {
		if (size == 8) {
			if (cfg->arch.no_pushes) {
				int dreg = mono_alloc_ireg (cfg);

				MONO_EMIT_NEW_LOAD_MEMBASE (cfg, dreg, src->dreg, 0);
				MONO_EMIT_NEW_STORE_MEMBASE (cfg, OP_STORE_MEMBASE_REG, AMD64_RSP, ainfo->offset, dreg);
			} else {
				/* Can't use this for < 8 since it does an 8 byte memory load */
				MONO_INST_NEW (cfg, arg, OP_X86_PUSH_MEMBASE);
				arg->inst_basereg = src->dreg;
				arg->inst_offset = 0;
				MONO_ADD_INS (cfg->cbb, arg);
			}
		} else if (size <= 40) {
			if (cfg->arch.no_pushes) {
				mini_emit_memcpy (cfg, AMD64_RSP, ainfo->offset, src->dreg, 0, size, 4);
			} else {
				MONO_EMIT_NEW_BIALU_IMM (cfg, OP_SUB_IMM, X86_ESP, X86_ESP, ALIGN_TO (size, 8));
				mini_emit_memcpy (cfg, X86_ESP, 0, src->dreg, 0, size, 4);
			}
		} else {
			if (cfg->arch.no_pushes) {
				// FIXME: Code growth
				mini_emit_memcpy (cfg, AMD64_RSP, ainfo->offset, src->dreg, 0, size, 4);
			} else {
				MONO_INST_NEW (cfg, arg, OP_X86_PUSH_OBJ);
				arg->inst_basereg = src->dreg;
				arg->inst_offset = 0;
				arg->inst_imm = size;
				MONO_ADD_INS (cfg->cbb, arg);
			}
		}

		if (cfg->compute_gc_maps) {
			MonoInst *def;
			EMIT_NEW_GC_PARAM_SLOT_LIVENESS_DEF (cfg, def, ainfo->offset, &ins->klass->byval_arg);
		}
	}
}

void
mono_arch_emit_setret (MonoCompile *cfg, MonoMethod *method, MonoInst *val)
{
	MonoType *ret = mini_type_get_underlying_type (NULL, mono_method_signature (method)->ret);

	if (ret->type == MONO_TYPE_R4) {
		if (COMPILE_LLVM (cfg))
			MONO_EMIT_NEW_UNALU (cfg, OP_FMOVE, cfg->ret->dreg, val->dreg);
		else
			MONO_EMIT_NEW_UNALU (cfg, OP_AMD64_SET_XMMREG_R4, cfg->ret->dreg, val->dreg);
		return;
	} else if (ret->type == MONO_TYPE_R8) {
		MONO_EMIT_NEW_UNALU (cfg, OP_FMOVE, cfg->ret->dreg, val->dreg);
		return;
	}
			
	MONO_EMIT_NEW_UNALU (cfg, OP_MOVE, cfg->ret->dreg, val->dreg);
}

#endif /* DISABLE_JIT */

#define EMIT_COND_BRANCH(ins,cond,sign) \
        if (ins->inst_true_bb->native_offset) { \
	        x86_branch (code, cond, cfg->native_code + ins->inst_true_bb->native_offset, sign); \
        } else { \
	        mono_add_patch_info (cfg, code - cfg->native_code, MONO_PATCH_INFO_BB, ins->inst_true_bb); \
	        if ((cfg->opt & MONO_OPT_BRANCH) && \
            x86_is_imm8 (ins->inst_true_bb->max_offset - offset)) \
		        x86_branch8 (code, cond, 0, sign); \
                else \
	                x86_branch32 (code, cond, 0, sign); \
}

typedef struct {
	MonoMethodSignature *sig;
	CallInfo *cinfo;
} ArchDynCallInfo;

typedef struct {
	mgreg_t regs [PARAM_REGS];
	mgreg_t res;
	guint8 *ret;
} DynCallArgs;

static gboolean
dyn_call_supported (MonoMethodSignature *sig, CallInfo *cinfo)
{
	int i;

#ifdef HOST_WIN32
	return FALSE;
#endif

	switch (cinfo->ret.storage) {
	case ArgNone:
	case ArgInIReg:
		break;
	case ArgValuetypeInReg: {
		ArgInfo *ainfo = &cinfo->ret;

		if (ainfo->pair_storage [0] != ArgNone && ainfo->pair_storage [0] != ArgInIReg)
			return FALSE;
		if (ainfo->pair_storage [1] != ArgNone && ainfo->pair_storage [1] != ArgInIReg)
			return FALSE;
		break;
	}
	default:
		return FALSE;
	}

	for (i = 0; i < cinfo->nargs; ++i) {
		ArgInfo *ainfo = &cinfo->args [i];
		switch (ainfo->storage) {
		case ArgInIReg:
			break;
		case ArgValuetypeInReg:
			if (ainfo->pair_storage [0] != ArgNone && ainfo->pair_storage [0] != ArgInIReg)
				return FALSE;
			if (ainfo->pair_storage [1] != ArgNone && ainfo->pair_storage [1] != ArgInIReg)
				return FALSE;
			break;
		default:
			return FALSE;
		}
	}

	return TRUE;
}

/*
 * mono_arch_dyn_call_prepare:
 *
 *   Return a pointer to an arch-specific structure which contains information 
 * needed by mono_arch_get_dyn_call_args (). Return NULL if OP_DYN_CALL is not
 * supported for SIG.
 * This function is equivalent to ffi_prep_cif in libffi.
 */
MonoDynCallInfo*
mono_arch_dyn_call_prepare (MonoMethodSignature *sig)
{
	ArchDynCallInfo *info;
	CallInfo *cinfo;

	cinfo = get_call_info (NULL, NULL, sig);

	if (!dyn_call_supported (sig, cinfo)) {
		g_free (cinfo);
		return NULL;
	}

	info = g_new0 (ArchDynCallInfo, 1);
	// FIXME: Preprocess the info to speed up get_dyn_call_args ().
	info->sig = sig;
	info->cinfo = cinfo;
	
	return (MonoDynCallInfo*)info;
}

/*
 * mono_arch_dyn_call_free:
 *
 *   Free a MonoDynCallInfo structure.
 */
void
mono_arch_dyn_call_free (MonoDynCallInfo *info)
{
	ArchDynCallInfo *ainfo = (ArchDynCallInfo*)info;

	g_free (ainfo->cinfo);
	g_free (ainfo);
}

#if !defined(__native_client__)
#define PTR_TO_GREG(ptr) (mgreg_t)(ptr)
#define GREG_TO_PTR(greg) (gpointer)(greg)
#else
/* Correctly handle casts to/from 32-bit pointers without compiler warnings */
#define PTR_TO_GREG(ptr) (mgreg_t)(uintptr_t)(ptr)
#define GREG_TO_PTR(greg) (gpointer)(guint32)(greg)
#endif

/*
 * mono_arch_get_start_dyn_call:
 *
 *   Convert the arguments ARGS to a format which can be passed to OP_DYN_CALL, and
 * store the result into BUF.
 * ARGS should be an array of pointers pointing to the arguments.
 * RET should point to a memory buffer large enought to hold the result of the
 * call.
 * This function should be as fast as possible, any work which does not depend
 * on the actual values of the arguments should be done in 
 * mono_arch_dyn_call_prepare ().
 * start_dyn_call + OP_DYN_CALL + finish_dyn_call is equivalent to ffi_call in
 * libffi.
 */
void
mono_arch_start_dyn_call (MonoDynCallInfo *info, gpointer **args, guint8 *ret, guint8 *buf, int buf_len)
{
	ArchDynCallInfo *dinfo = (ArchDynCallInfo*)info;
	DynCallArgs *p = (DynCallArgs*)buf;
	int arg_index, greg, i, pindex;
	MonoMethodSignature *sig = dinfo->sig;

	g_assert (buf_len >= sizeof (DynCallArgs));

	p->res = 0;
	p->ret = ret;

	arg_index = 0;
	greg = 0;
	pindex = 0;

	if (sig->hasthis || dinfo->cinfo->vret_arg_index == 1) {
		p->regs [greg ++] = PTR_TO_GREG(*(args [arg_index ++]));
		if (!sig->hasthis)
			pindex = 1;
	}

	if (dinfo->cinfo->vtype_retaddr)
		p->regs [greg ++] = PTR_TO_GREG(ret);

	for (i = pindex; i < sig->param_count; i++) {
		MonoType *t = mono_type_get_underlying_type (sig->params [i]);
		gpointer *arg = args [arg_index ++];

		if (t->byref) {
			p->regs [greg ++] = PTR_TO_GREG(*(arg));
			continue;
		}

		switch (t->type) {
		case MONO_TYPE_STRING:
		case MONO_TYPE_CLASS:  
		case MONO_TYPE_ARRAY:
		case MONO_TYPE_SZARRAY:
		case MONO_TYPE_OBJECT:
		case MONO_TYPE_PTR:
		case MONO_TYPE_I:
		case MONO_TYPE_U:
#if !defined(__mono_ilp32__)
		case MONO_TYPE_I8:
		case MONO_TYPE_U8:
#endif
			g_assert (dinfo->cinfo->args [i + sig->hasthis].reg == param_regs [greg]);
			p->regs [greg ++] = PTR_TO_GREG(*(arg));
			break;
#if defined(__mono_ilp32__)
		case MONO_TYPE_I8:
		case MONO_TYPE_U8:
			g_assert (dinfo->cinfo->args [i + sig->hasthis].reg == param_regs [greg]);
			p->regs [greg ++] = *(guint64*)(arg);
			break;
#endif
		case MONO_TYPE_BOOLEAN:
		case MONO_TYPE_U1:
			p->regs [greg ++] = *(guint8*)(arg);
			break;
		case MONO_TYPE_I1:
			p->regs [greg ++] = *(gint8*)(arg);
			break;
		case MONO_TYPE_I2:
			p->regs [greg ++] = *(gint16*)(arg);
			break;
		case MONO_TYPE_U2:
		case MONO_TYPE_CHAR:
			p->regs [greg ++] = *(guint16*)(arg);
			break;
		case MONO_TYPE_I4:
			p->regs [greg ++] = *(gint32*)(arg);
			break;
		case MONO_TYPE_U4:
			p->regs [greg ++] = *(guint32*)(arg);
			break;
		case MONO_TYPE_GENERICINST:
		    if (MONO_TYPE_IS_REFERENCE (t)) {
				p->regs [greg ++] = PTR_TO_GREG(*(arg));
				break;
			} else {
				/* Fall through */
			}
		case MONO_TYPE_VALUETYPE: {
			ArgInfo *ainfo = &dinfo->cinfo->args [i + sig->hasthis];

			g_assert (ainfo->storage == ArgValuetypeInReg);
			if (ainfo->pair_storage [0] != ArgNone) {
				g_assert (ainfo->pair_storage [0] == ArgInIReg);
				p->regs [greg ++] = ((mgreg_t*)(arg))[0];
			}
			if (ainfo->pair_storage [1] != ArgNone) {
				g_assert (ainfo->pair_storage [1] == ArgInIReg);
				p->regs [greg ++] = ((mgreg_t*)(arg))[1];
			}
			break;
		}
		default:
			g_assert_not_reached ();
		}
	}

	g_assert (greg <= PARAM_REGS);
}

/*
 * mono_arch_finish_dyn_call:
 *
 *   Store the result of a dyn call into the return value buffer passed to
 * start_dyn_call ().
 * This function should be as fast as possible, any work which does not depend
 * on the actual values of the arguments should be done in 
 * mono_arch_dyn_call_prepare ().
 */
void
mono_arch_finish_dyn_call (MonoDynCallInfo *info, guint8 *buf)
{
	ArchDynCallInfo *dinfo = (ArchDynCallInfo*)info;
	MonoMethodSignature *sig = dinfo->sig;
	guint8 *ret = ((DynCallArgs*)buf)->ret;
	mgreg_t res = ((DynCallArgs*)buf)->res;

	switch (mono_type_get_underlying_type (sig->ret)->type) {
	case MONO_TYPE_VOID:
		*(gpointer*)ret = NULL;
		break;
	case MONO_TYPE_STRING:
	case MONO_TYPE_CLASS:  
	case MONO_TYPE_ARRAY:
	case MONO_TYPE_SZARRAY:
	case MONO_TYPE_OBJECT:
	case MONO_TYPE_I:
	case MONO_TYPE_U:
	case MONO_TYPE_PTR:
		*(gpointer*)ret = GREG_TO_PTR(res);
		break;
	case MONO_TYPE_I1:
		*(gint8*)ret = res;
		break;
	case MONO_TYPE_U1:
	case MONO_TYPE_BOOLEAN:
		*(guint8*)ret = res;
		break;
	case MONO_TYPE_I2:
		*(gint16*)ret = res;
		break;
	case MONO_TYPE_U2:
	case MONO_TYPE_CHAR:
		*(guint16*)ret = res;
		break;
	case MONO_TYPE_I4:
		*(gint32*)ret = res;
		break;
	case MONO_TYPE_U4:
		*(guint32*)ret = res;
		break;
	case MONO_TYPE_I8:
		*(gint64*)ret = res;
		break;
	case MONO_TYPE_U8:
		*(guint64*)ret = res;
		break;
	case MONO_TYPE_GENERICINST:
		if (MONO_TYPE_IS_REFERENCE (sig->ret)) {
			*(gpointer*)ret = GREG_TO_PTR(res);
			break;
		} else {
			/* Fall through */
		}
	case MONO_TYPE_VALUETYPE:
		if (dinfo->cinfo->vtype_retaddr) {
			/* Nothing to do */
		} else {
			ArgInfo *ainfo = &dinfo->cinfo->ret;

			g_assert (ainfo->storage == ArgValuetypeInReg);

			if (ainfo->pair_storage [0] != ArgNone) {
				g_assert (ainfo->pair_storage [0] == ArgInIReg);
				((mgreg_t*)ret)[0] = res;
			}

			g_assert (ainfo->pair_storage [1] == ArgNone);
		}
		break;
	default:
		g_assert_not_reached ();
	}
}

/* emit an exception if condition is fail */
#define EMIT_COND_SYSTEM_EXCEPTION(cond,signed,exc_name)            \
        do {                                                        \
		MonoInst *tins = mono_branch_optimize_exception_target (cfg, bb, exc_name); \
		if (tins == NULL) {										\
			mono_add_patch_info (cfg, code - cfg->native_code,   \
					MONO_PATCH_INFO_EXC, exc_name);  \
			x86_branch32 (code, cond, 0, signed);               \
		} else {	\
			EMIT_COND_BRANCH (tins, cond, signed);	\
		}			\
	} while (0); 

#define EMIT_FPCOMPARE(code) do { \
	amd64_fcompp (code); \
	amd64_fnstsw (code); \
} while (0); 

#define EMIT_SSE2_FPFUNC(code, op, dreg, sreg1) do { \
    amd64_movsd_membase_reg (code, AMD64_RSP, -8, (sreg1)); \
	amd64_fld_membase (code, AMD64_RSP, -8, TRUE); \
	amd64_ ##op (code); \
	amd64_fst_membase (code, AMD64_RSP, -8, TRUE, TRUE); \
	amd64_movsd_reg_membase (code, (dreg), AMD64_RSP, -8); \
} while (0);

static guint8*
emit_call_body (MonoCompile *cfg, guint8 *code, guint32 patch_type, gconstpointer data)
{
	gboolean no_patch = FALSE;

	/* 
	 * FIXME: Add support for thunks
	 */
	{
		gboolean near_call = FALSE;

		/*
		 * Indirect calls are expensive so try to make a near call if possible.
		 * The caller memory is allocated by the code manager so it is 
		 * guaranteed to be at a 32 bit offset.
		 */

		if (patch_type != MONO_PATCH_INFO_ABS) {
			/* The target is in memory allocated using the code manager */
			near_call = TRUE;

			if ((patch_type == MONO_PATCH_INFO_METHOD) || (patch_type == MONO_PATCH_INFO_METHOD_JUMP)) {
				if (((MonoMethod*)data)->klass->image->aot_module)
					/* The callee might be an AOT method */
					near_call = FALSE;
				if (((MonoMethod*)data)->dynamic)
					/* The target is in malloc-ed memory */
					near_call = FALSE;
			}

			if (patch_type == MONO_PATCH_INFO_INTERNAL_METHOD) {
				/* 
				 * The call might go directly to a native function without
				 * the wrapper.
				 */
				MonoJitICallInfo *mi = mono_find_jit_icall_by_name (data);
				if (mi) {
					gconstpointer target = mono_icall_get_wrapper (mi);
					if ((((guint64)target) >> 32) != 0)
						near_call = FALSE;
				}
			}
		}
		else {
			if (cfg->abs_patches && g_hash_table_lookup (cfg->abs_patches, data)) {
				/* 
				 * This is not really an optimization, but required because the
				 * generic class init trampolines use R11 to pass the vtable.
				 */
				near_call = TRUE;
			} else {
				MonoJitICallInfo *info = mono_find_jit_icall_by_addr (data);
				if (info) {
					if ((cfg->method->wrapper_type == MONO_WRAPPER_MANAGED_TO_NATIVE) && 
						strstr (cfg->method->name, info->name)) {
						/* A call to the wrapped function */
						if ((((guint64)data) >> 32) == 0)
							near_call = TRUE;
						no_patch = TRUE;
					}
					else if (info->func == info->wrapper) {
						/* No wrapper */
						if ((((guint64)info->func) >> 32) == 0)
							near_call = TRUE;
					}
					else {
						/* See the comment in mono_codegen () */
						if ((info->name [0] != 'v') || (strstr (info->name, "ves_array_new_va_") == NULL && strstr (info->name, "ves_array_element_address_") == NULL))
							near_call = TRUE;
					}
				}
				else if ((((guint64)data) >> 32) == 0) {
					near_call = TRUE;
					no_patch = TRUE;
				}
			}
		}

		if (cfg->method->dynamic)
			/* These methods are allocated using malloc */
			near_call = FALSE;

#ifdef MONO_ARCH_NOMAP32BIT
		near_call = FALSE;
#endif

		/* The 64bit XEN kernel does not honour the MAP_32BIT flag. (#522894) */
		if (optimize_for_xen)
			near_call = FALSE;

		if (cfg->compile_aot) {
			near_call = TRUE;
			no_patch = TRUE;
		}

		if (near_call) {
			/* 
			 * Align the call displacement to an address divisible by 4 so it does
			 * not span cache lines. This is required for code patching to work on SMP
			 * systems.
			 */
			if (!no_patch && ((guint32)(code + 1 - cfg->native_code) % 4) != 0) {
				guint32 pad_size = 4 - ((guint32)(code + 1 - cfg->native_code) % 4);
				amd64_padding (code, pad_size);
			}
			mono_add_patch_info (cfg, code - cfg->native_code, patch_type, data);
			amd64_call_code (code, 0);
		}
		else {
			mono_add_patch_info (cfg, code - cfg->native_code, patch_type, data);
			amd64_set_reg_template (code, GP_SCRATCH_REG);
			amd64_call_reg (code, GP_SCRATCH_REG);
		}
	}

	return code;
}

static inline guint8*
emit_call (MonoCompile *cfg, guint8 *code, guint32 patch_type, gconstpointer data, gboolean win64_adjust_stack)
{
#ifdef HOST_WIN32
	if (win64_adjust_stack)
		amd64_alu_reg_imm (code, X86_SUB, AMD64_RSP, 32);
#endif
	code = emit_call_body (cfg, code, patch_type, data);
#ifdef HOST_WIN32
	if (win64_adjust_stack)
		amd64_alu_reg_imm (code, X86_ADD, AMD64_RSP, 32);
#endif	
	
	return code;
}

static inline int
store_membase_imm_to_store_membase_reg (int opcode)
{
	switch (opcode) {
	case OP_STORE_MEMBASE_IMM:
		return OP_STORE_MEMBASE_REG;
	case OP_STOREI4_MEMBASE_IMM:
		return OP_STOREI4_MEMBASE_REG;
	case OP_STOREI8_MEMBASE_IMM:
		return OP_STOREI8_MEMBASE_REG;
	}

	return -1;
}

#ifndef DISABLE_JIT

#define INST_IGNORES_CFLAGS(opcode) (!(((opcode) == OP_ADC) || ((opcode) == OP_ADC_IMM) || ((opcode) == OP_IADC) || ((opcode) == OP_IADC_IMM) || ((opcode) == OP_SBB) || ((opcode) == OP_SBB_IMM) || ((opcode) == OP_ISBB) || ((opcode) == OP_ISBB_IMM)))

/*
 * mono_arch_peephole_pass_1:
 *
 *   Perform peephole opts which should/can be performed before local regalloc
 */
void
mono_arch_peephole_pass_1 (MonoCompile *cfg, MonoBasicBlock *bb)
{
	MonoInst *ins, *n;

	MONO_BB_FOR_EACH_INS_SAFE (bb, n, ins) {
		MonoInst *last_ins = ins->prev;

		switch (ins->opcode) {
		case OP_ADD_IMM:
		case OP_IADD_IMM:
		case OP_LADD_IMM:
			if ((ins->sreg1 < MONO_MAX_IREGS) && (ins->dreg >= MONO_MAX_IREGS) && (ins->inst_imm > 0)) {
				/* 
				 * X86_LEA is like ADD, but doesn't have the
				 * sreg1==dreg restriction. inst_imm > 0 is needed since LEA sign-extends 
				 * its operand to 64 bit.
				 */
				ins->opcode = OP_X86_LEA_MEMBASE;
				ins->inst_basereg = ins->sreg1;
			}
			break;
		case OP_LXOR:
		case OP_IXOR:
			if ((ins->sreg1 == ins->sreg2) && (ins->sreg1 == ins->dreg)) {
				MonoInst *ins2;

				/* 
				 * Replace STORE_MEMBASE_IMM 0 with STORE_MEMBASE_REG since 
				 * the latter has length 2-3 instead of 6 (reverse constant
				 * propagation). These instruction sequences are very common
				 * in the initlocals bblock.
				 */
				for (ins2 = ins->next; ins2; ins2 = ins2->next) {
					if (((ins2->opcode == OP_STORE_MEMBASE_IMM) || (ins2->opcode == OP_STOREI4_MEMBASE_IMM) || (ins2->opcode == OP_STOREI8_MEMBASE_IMM) || (ins2->opcode == OP_STORE_MEMBASE_IMM)) && (ins2->inst_imm == 0)) {
						ins2->opcode = store_membase_imm_to_store_membase_reg (ins2->opcode);
						ins2->sreg1 = ins->dreg;
					} else if ((ins2->opcode == OP_STOREI1_MEMBASE_IMM) || (ins2->opcode == OP_STOREI2_MEMBASE_IMM) || (ins2->opcode == OP_STOREI8_MEMBASE_REG) || (ins2->opcode == OP_STORE_MEMBASE_REG)) {
						/* Continue */
					} else if (((ins2->opcode == OP_ICONST) || (ins2->opcode == OP_I8CONST)) && (ins2->dreg == ins->dreg) && (ins2->inst_c0 == 0)) {
						NULLIFY_INS (ins2);
						/* Continue */
					} else {
						break;
					}
				}
			}
			break;
		case OP_COMPARE_IMM:
		case OP_LCOMPARE_IMM:
			/* OP_COMPARE_IMM (reg, 0) 
			 * --> 
			 * OP_AMD64_TEST_NULL (reg) 
			 */
			if (!ins->inst_imm)
				ins->opcode = OP_AMD64_TEST_NULL;
			break;
		case OP_ICOMPARE_IMM:
			if (!ins->inst_imm)
				ins->opcode = OP_X86_TEST_NULL;
			break;
		case OP_AMD64_ICOMPARE_MEMBASE_IMM:
			/* 
			 * OP_STORE_MEMBASE_REG reg, offset(basereg)
			 * OP_X86_COMPARE_MEMBASE_IMM offset(basereg), imm
			 * -->
			 * OP_STORE_MEMBASE_REG reg, offset(basereg)
			 * OP_COMPARE_IMM reg, imm
			 *
			 * Note: if imm = 0 then OP_COMPARE_IMM replaced with OP_X86_TEST_NULL
			 */
			if (last_ins && (last_ins->opcode == OP_STOREI4_MEMBASE_REG) &&
			    ins->inst_basereg == last_ins->inst_destbasereg &&
			    ins->inst_offset == last_ins->inst_offset) {
					ins->opcode = OP_ICOMPARE_IMM;
					ins->sreg1 = last_ins->sreg1;

					/* check if we can remove cmp reg,0 with test null */
					if (!ins->inst_imm)
						ins->opcode = OP_X86_TEST_NULL;
				}

			break;
		}

		mono_peephole_ins (bb, ins);
	}
}

void
mono_arch_peephole_pass_2 (MonoCompile *cfg, MonoBasicBlock *bb)
{
	MonoInst *ins, *n;

	MONO_BB_FOR_EACH_INS_SAFE (bb, n, ins) {
		switch (ins->opcode) {
		case OP_ICONST:
		case OP_I8CONST: {
			/* reg = 0 -> XOR (reg, reg) */
			/* XOR sets cflags on x86, so we cant do it always */
			if (ins->inst_c0 == 0 && (!ins->next || (ins->next && INST_IGNORES_CFLAGS (ins->next->opcode)))) {
				ins->opcode = OP_LXOR;
				ins->sreg1 = ins->dreg;
				ins->sreg2 = ins->dreg;
				/* Fall through */
			} else {
				break;
			}
		}
		case OP_LXOR:
			/*
			 * Use IXOR to avoid a rex prefix if possible. The cpu will sign extend the 
			 * 0 result into 64 bits.
			 */
			if ((ins->sreg1 == ins->sreg2) && (ins->sreg1 == ins->dreg)) {
				ins->opcode = OP_IXOR;
			}
			/* Fall through */
		case OP_IXOR:
			if ((ins->sreg1 == ins->sreg2) && (ins->sreg1 == ins->dreg)) {
				MonoInst *ins2;

				/* 
				 * Replace STORE_MEMBASE_IMM 0 with STORE_MEMBASE_REG since 
				 * the latter has length 2-3 instead of 6 (reverse constant
				 * propagation). These instruction sequences are very common
				 * in the initlocals bblock.
				 */
				for (ins2 = ins->next; ins2; ins2 = ins2->next) {
					if (((ins2->opcode == OP_STORE_MEMBASE_IMM) || (ins2->opcode == OP_STOREI4_MEMBASE_IMM) || (ins2->opcode == OP_STOREI8_MEMBASE_IMM) || (ins2->opcode == OP_STORE_MEMBASE_IMM)) && (ins2->inst_imm == 0)) {
						ins2->opcode = store_membase_imm_to_store_membase_reg (ins2->opcode);
						ins2->sreg1 = ins->dreg;
					} else if ((ins2->opcode == OP_STOREI1_MEMBASE_IMM) || (ins2->opcode == OP_STOREI2_MEMBASE_IMM) || (ins2->opcode == OP_STOREI4_MEMBASE_REG) || (ins2->opcode == OP_STOREI8_MEMBASE_REG) || (ins2->opcode == OP_STORE_MEMBASE_REG) || (ins2->opcode == OP_LIVERANGE_START) || (ins2->opcode == OP_GC_LIVENESS_DEF) || (ins2->opcode == OP_GC_LIVENESS_USE)) {
						/* Continue */
					} else if (((ins2->opcode == OP_ICONST) || (ins2->opcode == OP_I8CONST)) && (ins2->dreg == ins->dreg) && (ins2->inst_c0 == 0)) {
						NULLIFY_INS (ins2);
						/* Continue */
					} else {
						break;
					}
				}
			}
			break;
		case OP_IADD_IMM:
			if ((ins->inst_imm == 1) && (ins->dreg == ins->sreg1))
				ins->opcode = OP_X86_INC_REG;
			break;
		case OP_ISUB_IMM:
			if ((ins->inst_imm == 1) && (ins->dreg == ins->sreg1))
				ins->opcode = OP_X86_DEC_REG;
			break;
		}

		mono_peephole_ins (bb, ins);
	}
}

#define NEW_INS(cfg,ins,dest,op) do {	\
		MONO_INST_NEW ((cfg), (dest), (op)); \
        (dest)->cil_code = (ins)->cil_code; \
        mono_bblock_insert_before_ins (bb, ins, (dest)); \
	} while (0)

/*
 * mono_arch_lowering_pass:
 *
 *  Converts complex opcodes into simpler ones so that each IR instruction
 * corresponds to one machine instruction.
 */
void
mono_arch_lowering_pass (MonoCompile *cfg, MonoBasicBlock *bb)
{
	MonoInst *ins, *n, *temp;

	/*
	 * FIXME: Need to add more instructions, but the current machine 
	 * description can't model some parts of the composite instructions like
	 * cdq.
	 */
	MONO_BB_FOR_EACH_INS_SAFE (bb, n, ins) {
		switch (ins->opcode) {
		case OP_DIV_IMM:
		case OP_REM_IMM:
		case OP_IDIV_IMM:
		case OP_IDIV_UN_IMM:
		case OP_IREM_UN_IMM:
			mono_decompose_op_imm (cfg, bb, ins);
			break;
		case OP_IREM_IMM:
			/* Keep the opcode if we can implement it efficiently */
			if (!((ins->inst_imm > 0) && (mono_is_power_of_two (ins->inst_imm) != -1)))
				mono_decompose_op_imm (cfg, bb, ins);
			break;
		case OP_COMPARE_IMM:
		case OP_LCOMPARE_IMM:
			if (!amd64_is_imm32 (ins->inst_imm)) {
				NEW_INS (cfg, ins, temp, OP_I8CONST);
				temp->inst_c0 = ins->inst_imm;
				temp->dreg = mono_alloc_ireg (cfg);
				ins->opcode = OP_COMPARE;
				ins->sreg2 = temp->dreg;
			}
			break;
#ifndef __mono_ilp32__
		case OP_LOAD_MEMBASE:
#endif
		case OP_LOADI8_MEMBASE:
#ifndef __native_client_codegen__
		/*  Don't generate memindex opcodes (to simplify */
		/*  read sandboxing) */
			if (!amd64_is_imm32 (ins->inst_offset)) {
				NEW_INS (cfg, ins, temp, OP_I8CONST);
				temp->inst_c0 = ins->inst_offset;
				temp->dreg = mono_alloc_ireg (cfg);
				ins->opcode = OP_AMD64_LOADI8_MEMINDEX;
				ins->inst_indexreg = temp->dreg;
			}
#endif
			break;
#ifndef __mono_ilp32__
		case OP_STORE_MEMBASE_IMM:
#endif
		case OP_STOREI8_MEMBASE_IMM:
			if (!amd64_is_imm32 (ins->inst_imm)) {
				NEW_INS (cfg, ins, temp, OP_I8CONST);
				temp->inst_c0 = ins->inst_imm;
				temp->dreg = mono_alloc_ireg (cfg);
				ins->opcode = OP_STOREI8_MEMBASE_REG;
				ins->sreg1 = temp->dreg;
			}
			break;
#ifdef MONO_ARCH_SIMD_INTRINSICS
		case OP_EXPAND_I1: {
				int temp_reg1 = mono_alloc_ireg (cfg);
				int temp_reg2 = mono_alloc_ireg (cfg);
				int original_reg = ins->sreg1;

				NEW_INS (cfg, ins, temp, OP_ICONV_TO_U1);
				temp->sreg1 = original_reg;
				temp->dreg = temp_reg1;

				NEW_INS (cfg, ins, temp, OP_SHL_IMM);
				temp->sreg1 = temp_reg1;
				temp->dreg = temp_reg2;
				temp->inst_imm = 8;

				NEW_INS (cfg, ins, temp, OP_LOR);
				temp->sreg1 = temp->dreg = temp_reg2;
				temp->sreg2 = temp_reg1;

 				ins->opcode = OP_EXPAND_I2;
				ins->sreg1 = temp_reg2;
			}
			break;
#endif
		default:
			break;
		}
	}

	bb->max_vreg = cfg->next_vreg;
}

static const int 
branch_cc_table [] = {
	X86_CC_EQ, X86_CC_GE, X86_CC_GT, X86_CC_LE, X86_CC_LT,
	X86_CC_NE, X86_CC_GE, X86_CC_GT, X86_CC_LE, X86_CC_LT,
	X86_CC_O, X86_CC_NO, X86_CC_C, X86_CC_NC
};

/* Maps CMP_... constants to X86_CC_... constants */
static const int
cc_table [] = {
	X86_CC_EQ, X86_CC_NE, X86_CC_LE, X86_CC_GE, X86_CC_LT, X86_CC_GT,
	X86_CC_LE, X86_CC_GE, X86_CC_LT, X86_CC_GT
};

static const int
cc_signed_table [] = {
	TRUE, TRUE, TRUE, TRUE, TRUE, TRUE,
	FALSE, FALSE, FALSE, FALSE
};

/*#include "cprop.c"*/

static unsigned char*
emit_float_to_int (MonoCompile *cfg, guchar *code, int dreg, int sreg, int size, gboolean is_signed)
{
	amd64_sse_cvttsd2si_reg_reg (code, dreg, sreg);

	if (size == 1)
		amd64_widen_reg (code, dreg, dreg, is_signed, FALSE);
	else if (size == 2)
		amd64_widen_reg (code, dreg, dreg, is_signed, TRUE);
	return code;
}

static unsigned char*
mono_emit_stack_alloc (MonoCompile *cfg, guchar *code, MonoInst* tree)
{
	int sreg = tree->sreg1;
	int need_touch = FALSE;

#if defined(HOST_WIN32) || defined(MONO_ARCH_SIGSEGV_ON_ALTSTACK)
	if (!tree->flags & MONO_INST_INIT)
		need_touch = TRUE;
#endif

	if (need_touch) {
		guint8* br[5];

		/*
		 * Under Windows:
		 * If requested stack size is larger than one page,
		 * perform stack-touch operation
		 */
		/*
		 * Generate stack probe code.
		 * Under Windows, it is necessary to allocate one page at a time,
		 * "touching" stack after each successful sub-allocation. This is
		 * because of the way stack growth is implemented - there is a
		 * guard page before the lowest stack page that is currently commited.
		 * Stack normally grows sequentially so OS traps access to the
		 * guard page and commits more pages when needed.
		 */
		amd64_test_reg_imm (code, sreg, ~0xFFF);
		br[0] = code; x86_branch8 (code, X86_CC_Z, 0, FALSE);

		br[2] = code; /* loop */
		amd64_alu_reg_imm (code, X86_SUB, AMD64_RSP, 0x1000);
		amd64_test_membase_reg (code, AMD64_RSP, 0, AMD64_RSP);
		amd64_alu_reg_imm (code, X86_SUB, sreg, 0x1000);
		amd64_alu_reg_imm (code, X86_CMP, sreg, 0x1000);
		br[3] = code; x86_branch8 (code, X86_CC_AE, 0, FALSE);
		amd64_patch (br[3], br[2]);
		amd64_test_reg_reg (code, sreg, sreg);
		br[4] = code; x86_branch8 (code, X86_CC_Z, 0, FALSE);
		amd64_alu_reg_reg (code, X86_SUB, AMD64_RSP, sreg);

		br[1] = code; x86_jump8 (code, 0);

		amd64_patch (br[0], code);
		amd64_alu_reg_reg (code, X86_SUB, AMD64_RSP, sreg);
		amd64_patch (br[1], code);
		amd64_patch (br[4], code);
	}
	else
		amd64_alu_reg_reg (code, X86_SUB, AMD64_RSP, tree->sreg1);

	if (tree->flags & MONO_INST_INIT) {
		int offset = 0;
		if (tree->dreg != AMD64_RAX && sreg != AMD64_RAX) {
			amd64_push_reg (code, AMD64_RAX);
			offset += 8;
		}
		if (tree->dreg != AMD64_RCX && sreg != AMD64_RCX) {
			amd64_push_reg (code, AMD64_RCX);
			offset += 8;
		}
		if (tree->dreg != AMD64_RDI && sreg != AMD64_RDI) {
			amd64_push_reg (code, AMD64_RDI);
			offset += 8;
		}
		
		amd64_shift_reg_imm (code, X86_SHR, sreg, 3);
		if (sreg != AMD64_RCX)
			amd64_mov_reg_reg (code, AMD64_RCX, sreg, 8);
		amd64_alu_reg_reg (code, X86_XOR, AMD64_RAX, AMD64_RAX);
				
		amd64_lea_membase (code, AMD64_RDI, AMD64_RSP, offset);
		if (cfg->param_area && cfg->arch.no_pushes)
			amd64_alu_reg_imm (code, X86_ADD, AMD64_RDI, cfg->param_area);
		amd64_cld (code);
#if defined(__default_codegen__)
		amd64_prefix (code, X86_REP_PREFIX);
		amd64_stosl (code);
#elif defined(__native_client_codegen__)
		/* NaCl stos pseudo-instruction */
		amd64_codegen_pre(code);
		/* First, clear the upper 32 bits of RDI (mov %edi, %edi)  */
		amd64_mov_reg_reg (code, AMD64_RDI, AMD64_RDI, 4);
		/* Add %r15 to %rdi using lea, condition flags unaffected. */
		amd64_lea_memindex_size (code, AMD64_RDI, AMD64_R15, 0, AMD64_RDI, 0, 8);
		amd64_prefix (code, X86_REP_PREFIX);
		amd64_stosl (code);
		amd64_codegen_post(code);
#endif /* __native_client_codegen__ */
		
		if (tree->dreg != AMD64_RDI && sreg != AMD64_RDI)
			amd64_pop_reg (code, AMD64_RDI);
		if (tree->dreg != AMD64_RCX && sreg != AMD64_RCX)
			amd64_pop_reg (code, AMD64_RCX);
		if (tree->dreg != AMD64_RAX && sreg != AMD64_RAX)
			amd64_pop_reg (code, AMD64_RAX);
	}
	return code;
}

static guint8*
emit_move_return_value (MonoCompile *cfg, MonoInst *ins, guint8 *code)
{
	CallInfo *cinfo;
	guint32 quad;

	/* Move return value to the target register */
	/* FIXME: do this in the local reg allocator */
	switch (ins->opcode) {
	case OP_CALL:
	case OP_CALL_REG:
	case OP_CALL_MEMBASE:
	case OP_LCALL:
	case OP_LCALL_REG:
	case OP_LCALL_MEMBASE:
		g_assert (ins->dreg == AMD64_RAX);
		break;
	case OP_FCALL:
	case OP_FCALL_REG:
	case OP_FCALL_MEMBASE:
		if (((MonoCallInst*)ins)->signature->ret->type == MONO_TYPE_R4) {
			amd64_sse_cvtss2sd_reg_reg (code, ins->dreg, AMD64_XMM0);
		}
		else {
			if (ins->dreg != AMD64_XMM0)
				amd64_sse_movsd_reg_reg (code, ins->dreg, AMD64_XMM0);
		}
		break;
	case OP_VCALL:
	case OP_VCALL_REG:
	case OP_VCALL_MEMBASE:
	case OP_VCALL2:
	case OP_VCALL2_REG:
	case OP_VCALL2_MEMBASE:
		cinfo = get_call_info (cfg->generic_sharing_context, cfg->mempool, ((MonoCallInst*)ins)->signature);
		if (cinfo->ret.storage == ArgValuetypeInReg) {
			MonoInst *loc = cfg->arch.vret_addr_loc;

			/* Load the destination address */
			g_assert (loc->opcode == OP_REGOFFSET);
			amd64_mov_reg_membase (code, AMD64_RCX, loc->inst_basereg, loc->inst_offset, sizeof(gpointer));

			for (quad = 0; quad < 2; quad ++) {
				switch (cinfo->ret.pair_storage [quad]) {
				case ArgInIReg:
					amd64_mov_membase_reg (code, AMD64_RCX, (quad * sizeof(mgreg_t)), cinfo->ret.pair_regs [quad], sizeof(mgreg_t));
					break;
				case ArgInFloatSSEReg:
					amd64_movss_membase_reg (code, AMD64_RCX, (quad * 8), cinfo->ret.pair_regs [quad]);
					break;
				case ArgInDoubleSSEReg:
					amd64_movsd_membase_reg (code, AMD64_RCX, (quad * 8), cinfo->ret.pair_regs [quad]);
					break;
				case ArgNone:
					break;
				default:
					NOT_IMPLEMENTED;
				}
			}
		}
		break;
	}

	return code;
}

#endif /* DISABLE_JIT */

/*
 * mono_amd64_emit_tls_get:
 * @code: buffer to store code to
 * @dreg: hard register where to place the result
 * @tls_offset: offset info
 *
 * mono_amd64_emit_tls_get emits in @code the native code that puts in
 * the dreg register the item in the thread local storage identified
 * by tls_offset.
 *
 * Returns: a pointer to the end of the stored code
 */
guint8*
mono_amd64_emit_tls_get (guint8* code, int dreg, int tls_offset)
{
#ifdef HOST_WIN32
	g_assert (tls_offset < 64);
	x86_prefix (code, X86_GS_PREFIX);
	amd64_mov_reg_mem (code, dreg, (tls_offset * 8) + 0x1480, 8);
#else
	if (optimize_for_xen) {
		x86_prefix (code, X86_FS_PREFIX);
		amd64_mov_reg_mem (code, dreg, 0, 8);
		amd64_mov_reg_membase (code, dreg, dreg, tls_offset, 8);
	} else {
		x86_prefix (code, X86_FS_PREFIX);
		amd64_mov_reg_mem (code, dreg, tls_offset, 8);
	}
#endif
	return code;
}

#define REAL_PRINT_REG(text,reg) \
mono_assert (reg >= 0); \
amd64_push_reg (code, AMD64_RAX); \
amd64_push_reg (code, AMD64_RDX); \
amd64_push_reg (code, AMD64_RCX); \
amd64_push_reg (code, reg); \
amd64_push_imm (code, reg); \
amd64_push_imm (code, text " %d %p\n"); \
amd64_mov_reg_imm (code, AMD64_RAX, printf); \
amd64_call_reg (code, AMD64_RAX); \
amd64_alu_reg_imm (code, X86_ADD, AMD64_RSP, 3*4); \
amd64_pop_reg (code, AMD64_RCX); \
amd64_pop_reg (code, AMD64_RDX); \
amd64_pop_reg (code, AMD64_RAX);

/* benchmark and set based on cpu */
#define LOOP_ALIGNMENT 8
#define bb_is_loop_start(bb) ((bb)->loop_body_start && (bb)->nesting)

#ifndef DISABLE_JIT

#if defined(__native_client__) || defined(__native_client_codegen__)
void mono_nacl_gc()
{
#ifdef __native_client_gc__
	__nacl_suspend_thread_if_needed();
#endif
}
#endif

void
mono_arch_output_basic_block (MonoCompile *cfg, MonoBasicBlock *bb)
{
	MonoInst *ins;
	MonoCallInst *call;
	guint offset;
	guint8 *code = cfg->native_code + cfg->code_len;
	MonoInst *last_ins = NULL;
	guint last_offset = 0;
	int max_len;

	/* Fix max_offset estimate for each successor bb */
	if (cfg->opt & MONO_OPT_BRANCH) {
		int current_offset = cfg->code_len;
		MonoBasicBlock *current_bb;
		for (current_bb = bb; current_bb != NULL; current_bb = current_bb->next_bb) {
			current_bb->max_offset = current_offset;
			current_offset += current_bb->max_length;
		}
	}

	if (cfg->opt & MONO_OPT_LOOP) {
		int pad, align = LOOP_ALIGNMENT;
		/* set alignment depending on cpu */
		if (bb_is_loop_start (bb) && (pad = (cfg->code_len & (align - 1)))) {
			pad = align - pad;
			/*g_print ("adding %d pad at %x to loop in %s\n", pad, cfg->code_len, cfg->method->name);*/
			amd64_padding (code, pad);
			cfg->code_len += pad;
			bb->native_offset = cfg->code_len;
		}
	}

#if defined(__native_client_codegen__)
	/* For Native Client, all indirect call/jump targets must be */
	/* 32-byte aligned.  Exception handler blocks are jumped to  */
	/* indirectly as well.                                       */
	gboolean bb_needs_alignment = (bb->flags & BB_INDIRECT_JUMP_TARGET) ||
				      (bb->flags & BB_EXCEPTION_HANDLER);

	if ( bb_needs_alignment && ((cfg->code_len & kNaClAlignmentMask) != 0)) {
		int pad = kNaClAlignment - (cfg->code_len & kNaClAlignmentMask);
		if (pad != kNaClAlignment) code = mono_arch_nacl_pad(code, pad);
		cfg->code_len += pad;
		bb->native_offset = cfg->code_len;
	}
#endif  /*__native_client_codegen__*/

	if (cfg->verbose_level > 2)
		g_print ("Basic block %d starting at offset 0x%x\n", bb->block_num, bb->native_offset);

	if (cfg->prof_options & MONO_PROFILE_COVERAGE) {
		MonoProfileCoverageInfo *cov = cfg->coverage_info;
		g_assert (!cfg->compile_aot);

		cov->data [bb->dfn].cil_code = bb->cil_code;
		amd64_mov_reg_imm (code, AMD64_R11, (guint64)&cov->data [bb->dfn].count);
		/* this is not thread save, but good enough */
		amd64_inc_membase (code, AMD64_R11, 0);
	}

	offset = code - cfg->native_code;

	mono_debug_open_block (cfg, bb, offset);

    if (mono_break_at_bb_method && mono_method_desc_full_match (mono_break_at_bb_method, cfg->method) && bb->block_num == mono_break_at_bb_bb_num)
		x86_breakpoint (code);

	MONO_BB_FOR_EACH_INS (bb, ins) {
		offset = code - cfg->native_code;

		max_len = ((guint8 *)ins_get_spec (ins->opcode))[MONO_INST_LEN];

#define EXTRA_CODE_SPACE (NACL_SIZE (16, 16 + kNaClAlignment))

		if (G_UNLIKELY (offset > (cfg->code_size - max_len - EXTRA_CODE_SPACE))) {
			cfg->code_size *= 2;
			cfg->native_code = mono_realloc_native_code(cfg);
			code = cfg->native_code + offset;
			mono_jit_stats.code_reallocs++;
		}

		if (cfg->debug_info)
			mono_debug_record_line_number (cfg, ins, offset);

		switch (ins->opcode) {
		case OP_BIGMUL:
			amd64_mul_reg (code, ins->sreg2, TRUE);
			break;
		case OP_BIGMUL_UN:
			amd64_mul_reg (code, ins->sreg2, FALSE);
			break;
		case OP_X86_SETEQ_MEMBASE:
			amd64_set_membase (code, X86_CC_EQ, ins->inst_basereg, ins->inst_offset, TRUE);
			break;
		case OP_STOREI1_MEMBASE_IMM:
			amd64_mov_membase_imm (code, ins->inst_destbasereg, ins->inst_offset, ins->inst_imm, 1);
			break;
		case OP_STOREI2_MEMBASE_IMM:
			amd64_mov_membase_imm (code, ins->inst_destbasereg, ins->inst_offset, ins->inst_imm, 2);
			break;
		case OP_STOREI4_MEMBASE_IMM:
			amd64_mov_membase_imm (code, ins->inst_destbasereg, ins->inst_offset, ins->inst_imm, 4);
			break;
		case OP_STOREI1_MEMBASE_REG:
			amd64_mov_membase_reg (code, ins->inst_destbasereg, ins->inst_offset, ins->sreg1, 1);
			break;
		case OP_STOREI2_MEMBASE_REG:
			amd64_mov_membase_reg (code, ins->inst_destbasereg, ins->inst_offset, ins->sreg1, 2);
			break;
		/* In AMD64 NaCl, pointers are 4 bytes, */
		/*  so STORE_* != STOREI8_*. Likewise below. */
		case OP_STORE_MEMBASE_REG:
			amd64_mov_membase_reg (code, ins->inst_destbasereg, ins->inst_offset, ins->sreg1, sizeof(gpointer));
			break;
		case OP_STOREI8_MEMBASE_REG:
			amd64_mov_membase_reg (code, ins->inst_destbasereg, ins->inst_offset, ins->sreg1, 8);
			break;
		case OP_STOREI4_MEMBASE_REG:
			amd64_mov_membase_reg (code, ins->inst_destbasereg, ins->inst_offset, ins->sreg1, 4);
			break;
		case OP_STORE_MEMBASE_IMM:
#ifndef __native_client_codegen__
			/* In NaCl, this could be a PCONST type, which could */
			/* mean a pointer type was copied directly into the  */
			/* lower 32-bits of inst_imm, so for InvalidPtr==-1  */
			/* the value would be 0x00000000FFFFFFFF which is    */
			/* not proper for an imm32 unless you cast it.       */
			g_assert (amd64_is_imm32 (ins->inst_imm));
#endif
			amd64_mov_membase_imm (code, ins->inst_destbasereg, ins->inst_offset, (gint32)ins->inst_imm, sizeof(gpointer));
			break;
		case OP_STOREI8_MEMBASE_IMM:
			g_assert (amd64_is_imm32 (ins->inst_imm));
			amd64_mov_membase_imm (code, ins->inst_destbasereg, ins->inst_offset, ins->inst_imm, 8);
			break;
		case OP_LOAD_MEM:
#ifdef __mono_ilp32__
			/* In ILP32, pointers are 4 bytes, so separate these */
			/* cases, use literal 8 below where we really want 8 */
			amd64_mov_reg_imm (code, ins->dreg, ins->inst_imm);
			amd64_mov_reg_membase (code, ins->dreg, ins->dreg, 0, sizeof(gpointer));
			break;
#endif
		case OP_LOADI8_MEM:
			// FIXME: Decompose this earlier
			if (amd64_is_imm32 (ins->inst_imm))
				amd64_mov_reg_mem (code, ins->dreg, ins->inst_imm, 8);
			else {
				amd64_mov_reg_imm (code, ins->dreg, ins->inst_imm);
				amd64_mov_reg_membase (code, ins->dreg, ins->dreg, 0, 8);
			}
			break;
		case OP_LOADI4_MEM:
			amd64_mov_reg_imm (code, ins->dreg, ins->inst_imm);
			amd64_movsxd_reg_membase (code, ins->dreg, ins->dreg, 0);
			break;
		case OP_LOADU4_MEM:
			// FIXME: Decompose this earlier
			if (amd64_is_imm32 (ins->inst_imm))
				amd64_mov_reg_mem (code, ins->dreg, ins->inst_imm, 4);
			else {
				amd64_mov_reg_imm (code, ins->dreg, ins->inst_imm);
				amd64_mov_reg_membase (code, ins->dreg, ins->dreg, 0, 4);
			}
			break;
		case OP_LOADU1_MEM:
			amd64_mov_reg_imm (code, ins->dreg, ins->inst_imm);
			amd64_widen_membase (code, ins->dreg, ins->dreg, 0, FALSE, FALSE);
			break;
		case OP_LOADU2_MEM:
			/* For NaCl, pointers are 4 bytes, so separate these */
			/* cases, use literal 8 below where we really want 8 */
			amd64_mov_reg_imm (code, ins->dreg, ins->inst_imm);
			amd64_widen_membase (code, ins->dreg, ins->dreg, 0, FALSE, TRUE);
			break;
		case OP_LOAD_MEMBASE:
			g_assert (amd64_is_imm32 (ins->inst_offset));
			amd64_mov_reg_membase (code, ins->dreg, ins->inst_basereg, ins->inst_offset, sizeof(gpointer));
			break;
		case OP_LOADI8_MEMBASE:
			/* Use literal 8 instead of sizeof pointer or */
			/* register, we really want 8 for this opcode */
			g_assert (amd64_is_imm32 (ins->inst_offset));
			amd64_mov_reg_membase (code, ins->dreg, ins->inst_basereg, ins->inst_offset, 8);
			break;
		case OP_LOADI4_MEMBASE:
			amd64_movsxd_reg_membase (code, ins->dreg, ins->inst_basereg, ins->inst_offset);
			break;
		case OP_LOADU4_MEMBASE:
			amd64_mov_reg_membase (code, ins->dreg, ins->inst_basereg, ins->inst_offset, 4);
			break;
		case OP_LOADU1_MEMBASE:
			/* The cpu zero extends the result into 64 bits */
			amd64_widen_membase_size (code, ins->dreg, ins->inst_basereg, ins->inst_offset, FALSE, FALSE, 4);
			break;
		case OP_LOADI1_MEMBASE:
			amd64_widen_membase (code, ins->dreg, ins->inst_basereg, ins->inst_offset, TRUE, FALSE);
			break;
		case OP_LOADU2_MEMBASE:
			/* The cpu zero extends the result into 64 bits */
			amd64_widen_membase_size (code, ins->dreg, ins->inst_basereg, ins->inst_offset, FALSE, TRUE, 4);
			break;
		case OP_LOADI2_MEMBASE:
			amd64_widen_membase (code, ins->dreg, ins->inst_basereg, ins->inst_offset, TRUE, TRUE);
			break;
		case OP_AMD64_LOADI8_MEMINDEX:
			amd64_mov_reg_memindex_size (code, ins->dreg, ins->inst_basereg, 0, ins->inst_indexreg, 0, 8);
			break;
		case OP_LCONV_TO_I1:
		case OP_ICONV_TO_I1:
		case OP_SEXT_I1:
			amd64_widen_reg (code, ins->dreg, ins->sreg1, TRUE, FALSE);
			break;
		case OP_LCONV_TO_I2:
		case OP_ICONV_TO_I2:
		case OP_SEXT_I2:
			amd64_widen_reg (code, ins->dreg, ins->sreg1, TRUE, TRUE);
			break;
		case OP_LCONV_TO_U1:
		case OP_ICONV_TO_U1:
			amd64_widen_reg (code, ins->dreg, ins->sreg1, FALSE, FALSE);
			break;
		case OP_LCONV_TO_U2:
		case OP_ICONV_TO_U2:
			amd64_widen_reg (code, ins->dreg, ins->sreg1, FALSE, TRUE);
			break;
		case OP_ZEXT_I4:
			/* Clean out the upper word */
			amd64_mov_reg_reg_size (code, ins->dreg, ins->sreg1, 4);
			break;
		case OP_SEXT_I4:
			amd64_movsxd_reg_reg (code, ins->dreg, ins->sreg1);
			break;
		case OP_COMPARE:
		case OP_LCOMPARE:
			amd64_alu_reg_reg (code, X86_CMP, ins->sreg1, ins->sreg2);
			break;
		case OP_COMPARE_IMM:
		case OP_LCOMPARE_IMM:
			g_assert (amd64_is_imm32 (ins->inst_imm));
			amd64_alu_reg_imm (code, X86_CMP, ins->sreg1, ins->inst_imm);
			break;
		case OP_X86_COMPARE_REG_MEMBASE:
			amd64_alu_reg_membase (code, X86_CMP, ins->sreg1, ins->sreg2, ins->inst_offset);
			break;
		case OP_X86_TEST_NULL:
			amd64_test_reg_reg_size (code, ins->sreg1, ins->sreg1, 4);
			break;
		case OP_AMD64_TEST_NULL:
			amd64_test_reg_reg (code, ins->sreg1, ins->sreg1);
			break;

		case OP_X86_ADD_REG_MEMBASE:
			amd64_alu_reg_membase_size (code, X86_ADD, ins->sreg1, ins->sreg2, ins->inst_offset, 4);
			break;
		case OP_X86_SUB_REG_MEMBASE:
			amd64_alu_reg_membase_size (code, X86_SUB, ins->sreg1, ins->sreg2, ins->inst_offset, 4);
			break;
		case OP_X86_AND_REG_MEMBASE:
			amd64_alu_reg_membase_size (code, X86_AND, ins->sreg1, ins->sreg2, ins->inst_offset, 4);
			break;
		case OP_X86_OR_REG_MEMBASE:
			amd64_alu_reg_membase_size (code, X86_OR, ins->sreg1, ins->sreg2, ins->inst_offset, 4);
			break;
		case OP_X86_XOR_REG_MEMBASE:
			amd64_alu_reg_membase_size (code, X86_XOR, ins->sreg1, ins->sreg2, ins->inst_offset, 4);
			break;

		case OP_X86_ADD_MEMBASE_IMM:
			/* FIXME: Make a 64 version too */
			amd64_alu_membase_imm_size (code, X86_ADD, ins->inst_basereg, ins->inst_offset, ins->inst_imm, 4);
			break;
		case OP_X86_SUB_MEMBASE_IMM:
			g_assert (amd64_is_imm32 (ins->inst_imm));
			amd64_alu_membase_imm_size (code, X86_SUB, ins->inst_basereg, ins->inst_offset, ins->inst_imm, 4);
			break;
		case OP_X86_AND_MEMBASE_IMM:
			g_assert (amd64_is_imm32 (ins->inst_imm));
			amd64_alu_membase_imm_size (code, X86_AND, ins->inst_basereg, ins->inst_offset, ins->inst_imm, 4);
			break;
		case OP_X86_OR_MEMBASE_IMM:
			g_assert (amd64_is_imm32 (ins->inst_imm));
			amd64_alu_membase_imm_size (code, X86_OR, ins->inst_basereg, ins->inst_offset, ins->inst_imm, 4);
			break;
		case OP_X86_XOR_MEMBASE_IMM:
			g_assert (amd64_is_imm32 (ins->inst_imm));
			amd64_alu_membase_imm_size (code, X86_XOR, ins->inst_basereg, ins->inst_offset, ins->inst_imm, 4);
			break;
		case OP_X86_ADD_MEMBASE_REG:
			amd64_alu_membase_reg_size (code, X86_ADD, ins->inst_basereg, ins->inst_offset, ins->sreg2, 4);
			break;
		case OP_X86_SUB_MEMBASE_REG:
			amd64_alu_membase_reg_size (code, X86_SUB, ins->inst_basereg, ins->inst_offset, ins->sreg2, 4);
			break;
		case OP_X86_AND_MEMBASE_REG:
			amd64_alu_membase_reg_size (code, X86_AND, ins->inst_basereg, ins->inst_offset, ins->sreg2, 4);
			break;
		case OP_X86_OR_MEMBASE_REG:
			amd64_alu_membase_reg_size (code, X86_OR, ins->inst_basereg, ins->inst_offset, ins->sreg2, 4);
			break;
		case OP_X86_XOR_MEMBASE_REG:
			amd64_alu_membase_reg_size (code, X86_XOR, ins->inst_basereg, ins->inst_offset, ins->sreg2, 4);
			break;
		case OP_X86_INC_MEMBASE:
			amd64_inc_membase_size (code, ins->inst_basereg, ins->inst_offset, 4);
			break;
		case OP_X86_INC_REG:
			amd64_inc_reg_size (code, ins->dreg, 4);
			break;
		case OP_X86_DEC_MEMBASE:
			amd64_dec_membase_size (code, ins->inst_basereg, ins->inst_offset, 4);
			break;
		case OP_X86_DEC_REG:
			amd64_dec_reg_size (code, ins->dreg, 4);
			break;
		case OP_X86_MUL_REG_MEMBASE:
		case OP_X86_MUL_MEMBASE_REG:
			amd64_imul_reg_membase_size (code, ins->sreg1, ins->sreg2, ins->inst_offset, 4);
			break;
		case OP_AMD64_ICOMPARE_MEMBASE_REG:
			amd64_alu_membase_reg_size (code, X86_CMP, ins->inst_basereg, ins->inst_offset, ins->sreg2, 4);
			break;
		case OP_AMD64_ICOMPARE_MEMBASE_IMM:
			amd64_alu_membase_imm_size (code, X86_CMP, ins->inst_basereg, ins->inst_offset, ins->inst_imm, 4);
			break;
		case OP_AMD64_COMPARE_MEMBASE_REG:
			amd64_alu_membase_reg_size (code, X86_CMP, ins->inst_basereg, ins->inst_offset, ins->sreg2, 8);
			break;
		case OP_AMD64_COMPARE_MEMBASE_IMM:
			g_assert (amd64_is_imm32 (ins->inst_imm));
			amd64_alu_membase_imm_size (code, X86_CMP, ins->inst_basereg, ins->inst_offset, ins->inst_imm, 8);
			break;
		case OP_X86_COMPARE_MEMBASE8_IMM:
			amd64_alu_membase8_imm_size (code, X86_CMP, ins->inst_basereg, ins->inst_offset, ins->inst_imm, 4);
			break;
		case OP_AMD64_ICOMPARE_REG_MEMBASE:
			amd64_alu_reg_membase_size (code, X86_CMP, ins->sreg1, ins->sreg2, ins->inst_offset, 4);
			break;
		case OP_AMD64_COMPARE_REG_MEMBASE:
			amd64_alu_reg_membase_size (code, X86_CMP, ins->sreg1, ins->sreg2, ins->inst_offset, 8);
			break;

		case OP_AMD64_ADD_REG_MEMBASE:
			amd64_alu_reg_membase_size (code, X86_ADD, ins->sreg1, ins->sreg2, ins->inst_offset, 8);
			break;
		case OP_AMD64_SUB_REG_MEMBASE:
			amd64_alu_reg_membase_size (code, X86_SUB, ins->sreg1, ins->sreg2, ins->inst_offset, 8);
			break;
		case OP_AMD64_AND_REG_MEMBASE:
			amd64_alu_reg_membase_size (code, X86_AND, ins->sreg1, ins->sreg2, ins->inst_offset, 8);
			break;
		case OP_AMD64_OR_REG_MEMBASE:
			amd64_alu_reg_membase_size (code, X86_OR, ins->sreg1, ins->sreg2, ins->inst_offset, 8);
			break;
		case OP_AMD64_XOR_REG_MEMBASE:
			amd64_alu_reg_membase_size (code, X86_XOR, ins->sreg1, ins->sreg2, ins->inst_offset, 8);
			break;

		case OP_AMD64_ADD_MEMBASE_REG:
			amd64_alu_membase_reg_size (code, X86_ADD, ins->inst_basereg, ins->inst_offset, ins->sreg2, 8);
			break;
		case OP_AMD64_SUB_MEMBASE_REG:
			amd64_alu_membase_reg_size (code, X86_SUB, ins->inst_basereg, ins->inst_offset, ins->sreg2, 8);
			break;
		case OP_AMD64_AND_MEMBASE_REG:
			amd64_alu_membase_reg_size (code, X86_AND, ins->inst_basereg, ins->inst_offset, ins->sreg2, 8);
			break;
		case OP_AMD64_OR_MEMBASE_REG:
			amd64_alu_membase_reg_size (code, X86_OR, ins->inst_basereg, ins->inst_offset, ins->sreg2, 8);
			break;
		case OP_AMD64_XOR_MEMBASE_REG:
			amd64_alu_membase_reg_size (code, X86_XOR, ins->inst_basereg, ins->inst_offset, ins->sreg2, 8);
			break;

		case OP_AMD64_ADD_MEMBASE_IMM:
			g_assert (amd64_is_imm32 (ins->inst_imm));
			amd64_alu_membase_imm_size (code, X86_ADD, ins->inst_basereg, ins->inst_offset, ins->inst_imm, 8);
			break;
		case OP_AMD64_SUB_MEMBASE_IMM:
			g_assert (amd64_is_imm32 (ins->inst_imm));
			amd64_alu_membase_imm_size (code, X86_SUB, ins->inst_basereg, ins->inst_offset, ins->inst_imm, 8);
			break;
		case OP_AMD64_AND_MEMBASE_IMM:
			g_assert (amd64_is_imm32 (ins->inst_imm));
			amd64_alu_membase_imm_size (code, X86_AND, ins->inst_basereg, ins->inst_offset, ins->inst_imm, 8);
			break;
		case OP_AMD64_OR_MEMBASE_IMM:
			g_assert (amd64_is_imm32 (ins->inst_imm));
			amd64_alu_membase_imm_size (code, X86_OR, ins->inst_basereg, ins->inst_offset, ins->inst_imm, 8);
			break;
		case OP_AMD64_XOR_MEMBASE_IMM:
			g_assert (amd64_is_imm32 (ins->inst_imm));
			amd64_alu_membase_imm_size (code, X86_XOR, ins->inst_basereg, ins->inst_offset, ins->inst_imm, 8);
			break;

		case OP_BREAK:
			amd64_breakpoint (code);
			break;
		case OP_RELAXED_NOP:
			x86_prefix (code, X86_REP_PREFIX);
			x86_nop (code);
			break;
		case OP_HARD_NOP:
			x86_nop (code);
			break;
		case OP_NOP:
		case OP_DUMMY_USE:
		case OP_DUMMY_STORE:
		case OP_NOT_REACHED:
		case OP_NOT_NULL:
			break;
		case OP_SEQ_POINT: {
			int i;

			if (cfg->compile_aot)
				NOT_IMPLEMENTED;

			/* 
			 * Read from the single stepping trigger page. This will cause a
			 * SIGSEGV when single stepping is enabled.
			 * We do this _before_ the breakpoint, so single stepping after
			 * a breakpoint is hit will step to the next IL offset.
			 */
			if (ins->flags & MONO_INST_SINGLE_STEP_LOC) {
				if (((guint64)ss_trigger_page >> 32) == 0)
					amd64_mov_reg_mem (code, AMD64_R11, (guint64)ss_trigger_page, 4);
				else {
					MonoInst *var = cfg->arch.ss_trigger_page_var;

					amd64_mov_reg_membase (code, AMD64_R11, var->inst_basereg, var->inst_offset, 8);
					amd64_alu_membase_imm_size (code, X86_CMP, AMD64_R11, 0, 0, 4);
				}
			}

			/* 
			 * This is the address which is saved in seq points, 
			 * get_ip_for_single_step () / get_ip_for_breakpoint () needs to compute this
			 * from the address of the instruction causing the fault.
			 */
			mono_add_seq_point (cfg, bb, ins, code - cfg->native_code);

			/* 
			 * A placeholder for a possible breakpoint inserted by
			 * mono_arch_set_breakpoint ().
			 */
			for (i = 0; i < breakpoint_size; ++i)
				x86_nop (code);
			break;
		}
		case OP_ADDCC:
		case OP_LADD:
			amd64_alu_reg_reg (code, X86_ADD, ins->sreg1, ins->sreg2);
			break;
		case OP_ADC:
			amd64_alu_reg_reg (code, X86_ADC, ins->sreg1, ins->sreg2);
			break;
		case OP_ADD_IMM:
		case OP_LADD_IMM:
			g_assert (amd64_is_imm32 (ins->inst_imm));
			amd64_alu_reg_imm (code, X86_ADD, ins->dreg, ins->inst_imm);
			break;
		case OP_ADC_IMM:
			g_assert (amd64_is_imm32 (ins->inst_imm));
			amd64_alu_reg_imm (code, X86_ADC, ins->dreg, ins->inst_imm);
			break;
		case OP_SUBCC:
		case OP_LSUB:
			amd64_alu_reg_reg (code, X86_SUB, ins->sreg1, ins->sreg2);
			break;
		case OP_SBB:
			amd64_alu_reg_reg (code, X86_SBB, ins->sreg1, ins->sreg2);
			break;
		case OP_SUB_IMM:
		case OP_LSUB_IMM:
			g_assert (amd64_is_imm32 (ins->inst_imm));
			amd64_alu_reg_imm (code, X86_SUB, ins->dreg, ins->inst_imm);
			break;
		case OP_SBB_IMM:
			g_assert (amd64_is_imm32 (ins->inst_imm));
			amd64_alu_reg_imm (code, X86_SBB, ins->dreg, ins->inst_imm);
			break;
		case OP_LAND:
			amd64_alu_reg_reg (code, X86_AND, ins->sreg1, ins->sreg2);
			break;
		case OP_AND_IMM:
		case OP_LAND_IMM:
			g_assert (amd64_is_imm32 (ins->inst_imm));
			amd64_alu_reg_imm (code, X86_AND, ins->sreg1, ins->inst_imm);
			break;
		case OP_LMUL:
			amd64_imul_reg_reg (code, ins->sreg1, ins->sreg2);
			break;
		case OP_MUL_IMM:
		case OP_LMUL_IMM:
		case OP_IMUL_IMM: {
			guint32 size = (ins->opcode == OP_IMUL_IMM) ? 4 : 8;
			
			switch (ins->inst_imm) {
			case 2:
				/* MOV r1, r2 */
				/* ADD r1, r1 */
				if (ins->dreg != ins->sreg1)
					amd64_mov_reg_reg (code, ins->dreg, ins->sreg1, size);
				amd64_alu_reg_reg (code, X86_ADD, ins->dreg, ins->dreg);
				break;
			case 3:
				/* LEA r1, [r2 + r2*2] */
				amd64_lea_memindex (code, ins->dreg, ins->sreg1, 0, ins->sreg1, 1);
				break;
			case 5:
				/* LEA r1, [r2 + r2*4] */
				amd64_lea_memindex (code, ins->dreg, ins->sreg1, 0, ins->sreg1, 2);
				break;
			case 6:
				/* LEA r1, [r2 + r2*2] */
				/* ADD r1, r1          */
				amd64_lea_memindex (code, ins->dreg, ins->sreg1, 0, ins->sreg1, 1);
				amd64_alu_reg_reg (code, X86_ADD, ins->dreg, ins->dreg);
				break;
			case 9:
				/* LEA r1, [r2 + r2*8] */
				amd64_lea_memindex (code, ins->dreg, ins->sreg1, 0, ins->sreg1, 3);
				break;
			case 10:
				/* LEA r1, [r2 + r2*4] */
				/* ADD r1, r1          */
				amd64_lea_memindex (code, ins->dreg, ins->sreg1, 0, ins->sreg1, 2);
				amd64_alu_reg_reg (code, X86_ADD, ins->dreg, ins->dreg);
				break;
			case 12:
				/* LEA r1, [r2 + r2*2] */
				/* SHL r1, 2           */
				amd64_lea_memindex (code, ins->dreg, ins->sreg1, 0, ins->sreg1, 1);
				amd64_shift_reg_imm (code, X86_SHL, ins->dreg, 2);
				break;
			case 25:
				/* LEA r1, [r2 + r2*4] */
				/* LEA r1, [r1 + r1*4] */
				amd64_lea_memindex (code, ins->dreg, ins->sreg1, 0, ins->sreg1, 2);
				amd64_lea_memindex (code, ins->dreg, ins->dreg, 0, ins->dreg, 2);
				break;
			case 100:
				/* LEA r1, [r2 + r2*4] */
				/* SHL r1, 2           */
				/* LEA r1, [r1 + r1*4] */
				amd64_lea_memindex (code, ins->dreg, ins->sreg1, 0, ins->sreg1, 2);
				amd64_shift_reg_imm (code, X86_SHL, ins->dreg, 2);
				amd64_lea_memindex (code, ins->dreg, ins->dreg, 0, ins->dreg, 2);
				break;
			default:
				amd64_imul_reg_reg_imm_size (code, ins->dreg, ins->sreg1, ins->inst_imm, size);
				break;
			}
			break;
		}
		case OP_LDIV:
		case OP_LREM:
			/* Regalloc magic makes the div/rem cases the same */
			if (ins->sreg2 == AMD64_RDX) {
				amd64_mov_membase_reg (code, AMD64_RSP, -8, AMD64_RDX, 8);
				amd64_cdq (code);
				amd64_div_membase (code, AMD64_RSP, -8, TRUE);
			} else {
				amd64_cdq (code);
				amd64_div_reg (code, ins->sreg2, TRUE);
			}
			break;
		case OP_LDIV_UN:
		case OP_LREM_UN:
			if (ins->sreg2 == AMD64_RDX) {
				amd64_mov_membase_reg (code, AMD64_RSP, -8, AMD64_RDX, 8);
				amd64_alu_reg_reg (code, X86_XOR, AMD64_RDX, AMD64_RDX);
				amd64_div_membase (code, AMD64_RSP, -8, FALSE);
			} else {
				amd64_alu_reg_reg (code, X86_XOR, AMD64_RDX, AMD64_RDX);
				amd64_div_reg (code, ins->sreg2, FALSE);
			}
			break;
		case OP_IDIV:
		case OP_IREM:
			if (ins->sreg2 == AMD64_RDX) {
				amd64_mov_membase_reg (code, AMD64_RSP, -8, AMD64_RDX, 8);
				amd64_cdq_size (code, 4);
				amd64_div_membase_size (code, AMD64_RSP, -8, TRUE, 4);
			} else {
				amd64_cdq_size (code, 4);
				amd64_div_reg_size (code, ins->sreg2, TRUE, 4);
			}
			break;
		case OP_IDIV_UN:
		case OP_IREM_UN:
			if (ins->sreg2 == AMD64_RDX) {
				amd64_mov_membase_reg (code, AMD64_RSP, -8, AMD64_RDX, 8);
				amd64_alu_reg_reg (code, X86_XOR, AMD64_RDX, AMD64_RDX);
				amd64_div_membase_size (code, AMD64_RSP, -8, FALSE, 4);
			} else {
				amd64_alu_reg_reg (code, X86_XOR, AMD64_RDX, AMD64_RDX);
				amd64_div_reg_size (code, ins->sreg2, FALSE, 4);
			}
			break;
		case OP_IREM_IMM: {
			int power = mono_is_power_of_two (ins->inst_imm);

			g_assert (ins->sreg1 == X86_EAX);
			g_assert (ins->dreg == X86_EAX);
			g_assert (power >= 0);

			if (power == 0) {
				amd64_mov_reg_imm (code, ins->dreg, 0);
				break;
			}

			/* Based on gcc code */

			/* Add compensation for negative dividents */
			amd64_mov_reg_reg_size (code, AMD64_RDX, AMD64_RAX, 4);
			if (power > 1)
				amd64_shift_reg_imm_size (code, X86_SAR, AMD64_RDX, 31, 4);
			amd64_shift_reg_imm_size (code, X86_SHR, AMD64_RDX, 32 - power, 4);
			amd64_alu_reg_reg_size (code, X86_ADD, AMD64_RAX, AMD64_RDX, 4);
			/* Compute remainder */
			amd64_alu_reg_imm_size (code, X86_AND, AMD64_RAX, (1 << power) - 1, 4);
			/* Remove compensation */
			amd64_alu_reg_reg_size (code, X86_SUB, AMD64_RAX, AMD64_RDX, 4);
			break;
		}
		case OP_LMUL_OVF:
			amd64_imul_reg_reg (code, ins->sreg1, ins->sreg2);
			EMIT_COND_SYSTEM_EXCEPTION (X86_CC_O, FALSE, "OverflowException");
			break;
		case OP_LOR:
			amd64_alu_reg_reg (code, X86_OR, ins->sreg1, ins->sreg2);
			break;
		case OP_OR_IMM:
		case OP_LOR_IMM:
			g_assert (amd64_is_imm32 (ins->inst_imm));
			amd64_alu_reg_imm (code, X86_OR, ins->sreg1, ins->inst_imm);
			break;
		case OP_LXOR:
			amd64_alu_reg_reg (code, X86_XOR, ins->sreg1, ins->sreg2);
			break;
		case OP_XOR_IMM:
		case OP_LXOR_IMM:
			g_assert (amd64_is_imm32 (ins->inst_imm));
			amd64_alu_reg_imm (code, X86_XOR, ins->sreg1, ins->inst_imm);
			break;
		case OP_LSHL:
			g_assert (ins->sreg2 == AMD64_RCX);
			amd64_shift_reg (code, X86_SHL, ins->dreg);
			break;
		case OP_LSHR:
			g_assert (ins->sreg2 == AMD64_RCX);
			amd64_shift_reg (code, X86_SAR, ins->dreg);
			break;
		case OP_SHR_IMM:
			g_assert (amd64_is_imm32 (ins->inst_imm));
			amd64_shift_reg_imm_size (code, X86_SAR, ins->dreg, ins->inst_imm, 4);
			break;
		case OP_LSHR_IMM:
			g_assert (amd64_is_imm32 (ins->inst_imm));
			amd64_shift_reg_imm (code, X86_SAR, ins->dreg, ins->inst_imm);
			break;
		case OP_SHR_UN_IMM:
			g_assert (amd64_is_imm32 (ins->inst_imm));
			amd64_shift_reg_imm_size (code, X86_SHR, ins->dreg, ins->inst_imm, 4);
			break;
		case OP_LSHR_UN_IMM:
			g_assert (amd64_is_imm32 (ins->inst_imm));
			amd64_shift_reg_imm (code, X86_SHR, ins->dreg, ins->inst_imm);
			break;
		case OP_LSHR_UN:
			g_assert (ins->sreg2 == AMD64_RCX);
			amd64_shift_reg (code, X86_SHR, ins->dreg);
			break;
		case OP_SHL_IMM:
			g_assert (amd64_is_imm32 (ins->inst_imm));
			amd64_shift_reg_imm_size (code, X86_SHL, ins->dreg, ins->inst_imm, 4);
			break;
		case OP_LSHL_IMM:
			g_assert (amd64_is_imm32 (ins->inst_imm));
			amd64_shift_reg_imm (code, X86_SHL, ins->dreg, ins->inst_imm);
			break;

		case OP_IADDCC:
		case OP_IADD:
			amd64_alu_reg_reg_size (code, X86_ADD, ins->sreg1, ins->sreg2, 4);
			break;
		case OP_IADC:
			amd64_alu_reg_reg_size (code, X86_ADC, ins->sreg1, ins->sreg2, 4);
			break;
		case OP_IADD_IMM:
			amd64_alu_reg_imm_size (code, X86_ADD, ins->dreg, ins->inst_imm, 4);
			break;
		case OP_IADC_IMM:
			amd64_alu_reg_imm_size (code, X86_ADC, ins->dreg, ins->inst_imm, 4);
			break;
		case OP_ISUBCC:
		case OP_ISUB:
			amd64_alu_reg_reg_size (code, X86_SUB, ins->sreg1, ins->sreg2, 4);
			break;
		case OP_ISBB:
			amd64_alu_reg_reg_size (code, X86_SBB, ins->sreg1, ins->sreg2, 4);
			break;
		case OP_ISUB_IMM:
			amd64_alu_reg_imm_size (code, X86_SUB, ins->dreg, ins->inst_imm, 4);
			break;
		case OP_ISBB_IMM:
			amd64_alu_reg_imm_size (code, X86_SBB, ins->dreg, ins->inst_imm, 4);
			break;
		case OP_IAND:
			amd64_alu_reg_reg_size (code, X86_AND, ins->sreg1, ins->sreg2, 4);
			break;
		case OP_IAND_IMM:
			amd64_alu_reg_imm_size (code, X86_AND, ins->sreg1, ins->inst_imm, 4);
			break;
		case OP_IOR:
			amd64_alu_reg_reg_size (code, X86_OR, ins->sreg1, ins->sreg2, 4);
			break;
		case OP_IOR_IMM:
			amd64_alu_reg_imm_size (code, X86_OR, ins->sreg1, ins->inst_imm, 4);
			break;
		case OP_IXOR:
			amd64_alu_reg_reg_size (code, X86_XOR, ins->sreg1, ins->sreg2, 4);
			break;
		case OP_IXOR_IMM:
			amd64_alu_reg_imm_size (code, X86_XOR, ins->sreg1, ins->inst_imm, 4);
			break;
		case OP_INEG:
			amd64_neg_reg_size (code, ins->sreg1, 4);
			break;
		case OP_INOT:
			amd64_not_reg_size (code, ins->sreg1, 4);
			break;
		case OP_ISHL:
			g_assert (ins->sreg2 == AMD64_RCX);
			amd64_shift_reg_size (code, X86_SHL, ins->dreg, 4);
			break;
		case OP_ISHR:
			g_assert (ins->sreg2 == AMD64_RCX);
			amd64_shift_reg_size (code, X86_SAR, ins->dreg, 4);
			break;
		case OP_ISHR_IMM:
			amd64_shift_reg_imm_size (code, X86_SAR, ins->dreg, ins->inst_imm, 4);
			break;
		case OP_ISHR_UN_IMM:
			amd64_shift_reg_imm_size (code, X86_SHR, ins->dreg, ins->inst_imm, 4);
			break;
		case OP_ISHR_UN:
			g_assert (ins->sreg2 == AMD64_RCX);
			amd64_shift_reg_size (code, X86_SHR, ins->dreg, 4);
			break;
		case OP_ISHL_IMM:
			amd64_shift_reg_imm_size (code, X86_SHL, ins->dreg, ins->inst_imm, 4);
			break;
		case OP_IMUL:
			amd64_imul_reg_reg_size (code, ins->sreg1, ins->sreg2, 4);
			break;
		case OP_IMUL_OVF:
			amd64_imul_reg_reg_size (code, ins->sreg1, ins->sreg2, 4);
			EMIT_COND_SYSTEM_EXCEPTION (X86_CC_O, FALSE, "OverflowException");
			break;
		case OP_IMUL_OVF_UN:
		case OP_LMUL_OVF_UN: {
			/* the mul operation and the exception check should most likely be split */
			int non_eax_reg, saved_eax = FALSE, saved_edx = FALSE;
			int size = (ins->opcode == OP_IMUL_OVF_UN) ? 4 : 8;
			/*g_assert (ins->sreg2 == X86_EAX);
			g_assert (ins->dreg == X86_EAX);*/
			if (ins->sreg2 == X86_EAX) {
				non_eax_reg = ins->sreg1;
			} else if (ins->sreg1 == X86_EAX) {
				non_eax_reg = ins->sreg2;
			} else {
				/* no need to save since we're going to store to it anyway */
				if (ins->dreg != X86_EAX) {
					saved_eax = TRUE;
					amd64_push_reg (code, X86_EAX);
				}
				amd64_mov_reg_reg (code, X86_EAX, ins->sreg1, size);
				non_eax_reg = ins->sreg2;
			}
			if (ins->dreg == X86_EDX) {
				if (!saved_eax) {
					saved_eax = TRUE;
					amd64_push_reg (code, X86_EAX);
				}
			} else {
				saved_edx = TRUE;
				amd64_push_reg (code, X86_EDX);
			}
			amd64_mul_reg_size (code, non_eax_reg, FALSE, size);
			/* save before the check since pop and mov don't change the flags */
			if (ins->dreg != X86_EAX)
				amd64_mov_reg_reg (code, ins->dreg, X86_EAX, size);
			if (saved_edx)
				amd64_pop_reg (code, X86_EDX);
			if (saved_eax)
				amd64_pop_reg (code, X86_EAX);
			EMIT_COND_SYSTEM_EXCEPTION (X86_CC_O, FALSE, "OverflowException");
			break;
		}
		case OP_ICOMPARE:
			amd64_alu_reg_reg_size (code, X86_CMP, ins->sreg1, ins->sreg2, 4);
			break;
		case OP_ICOMPARE_IMM:
			amd64_alu_reg_imm_size (code, X86_CMP, ins->sreg1, ins->inst_imm, 4);
			break;
		case OP_IBEQ:
		case OP_IBLT:
		case OP_IBGT:
		case OP_IBGE:
		case OP_IBLE:
		case OP_LBEQ:
		case OP_LBLT:
		case OP_LBGT:
		case OP_LBGE:
		case OP_LBLE:
		case OP_IBNE_UN:
		case OP_IBLT_UN:
		case OP_IBGT_UN:
		case OP_IBGE_UN:
		case OP_IBLE_UN:
		case OP_LBNE_UN:
		case OP_LBLT_UN:
		case OP_LBGT_UN:
		case OP_LBGE_UN:
		case OP_LBLE_UN:
			EMIT_COND_BRANCH (ins, cc_table [mono_opcode_to_cond (ins->opcode)], cc_signed_table [mono_opcode_to_cond (ins->opcode)]);
			break;

		case OP_CMOV_IEQ:
		case OP_CMOV_IGE:
		case OP_CMOV_IGT:
		case OP_CMOV_ILE:
		case OP_CMOV_ILT:
		case OP_CMOV_INE_UN:
		case OP_CMOV_IGE_UN:
		case OP_CMOV_IGT_UN:
		case OP_CMOV_ILE_UN:
		case OP_CMOV_ILT_UN:
		case OP_CMOV_LEQ:
		case OP_CMOV_LGE:
		case OP_CMOV_LGT:
		case OP_CMOV_LLE:
		case OP_CMOV_LLT:
		case OP_CMOV_LNE_UN:
		case OP_CMOV_LGE_UN:
		case OP_CMOV_LGT_UN:
		case OP_CMOV_LLE_UN:
		case OP_CMOV_LLT_UN:
			g_assert (ins->dreg == ins->sreg1);
			/* This needs to operate on 64 bit values */
			amd64_cmov_reg (code, cc_table [mono_opcode_to_cond (ins->opcode)], cc_signed_table [mono_opcode_to_cond (ins->opcode)], ins->dreg, ins->sreg2);
			break;

		case OP_LNOT:
			amd64_not_reg (code, ins->sreg1);
			break;
		case OP_LNEG:
			amd64_neg_reg (code, ins->sreg1);
			break;

		case OP_ICONST:
		case OP_I8CONST:
			if ((((guint64)ins->inst_c0) >> 32) == 0)
				amd64_mov_reg_imm_size (code, ins->dreg, ins->inst_c0, 4);
			else
				amd64_mov_reg_imm_size (code, ins->dreg, ins->inst_c0, 8);
			break;
		case OP_AOTCONST:
			mono_add_patch_info (cfg, offset, (MonoJumpInfoType)ins->inst_i1, ins->inst_p0);
			amd64_mov_reg_membase (code, ins->dreg, AMD64_RIP, 0, sizeof(gpointer));
			break;
		case OP_JUMP_TABLE:
			mono_add_patch_info (cfg, offset, (MonoJumpInfoType)ins->inst_i1, ins->inst_p0);
			amd64_mov_reg_imm_size (code, ins->dreg, 0, 8);
			break;
		case OP_MOVE:
			amd64_mov_reg_reg (code, ins->dreg, ins->sreg1, sizeof(mgreg_t));
			break;
		case OP_AMD64_SET_XMMREG_R4: {
			amd64_sse_cvtsd2ss_reg_reg (code, ins->dreg, ins->sreg1);
			break;
		}
		case OP_AMD64_SET_XMMREG_R8: {
			if (ins->dreg != ins->sreg1)
				amd64_sse_movsd_reg_reg (code, ins->dreg, ins->sreg1);
			break;
		}
		case OP_TAILCALL: {
			MonoCallInst *call = (MonoCallInst*)ins;
			int pos = 0, i;

			/* FIXME: no tracing support... */
			if (cfg->prof_options & MONO_PROFILE_ENTER_LEAVE)
				code = mono_arch_instrument_epilog_full (cfg, mono_profiler_method_leave, code, FALSE, FALSE);

			g_assert (!cfg->method->save_lmf);

			if (cfg->arch.omit_fp) {
				guint32 save_offset = 0;
				/* Pop callee-saved registers */
				for (i = 0; i < AMD64_NREG; ++i)
					if (AMD64_IS_CALLEE_SAVED_REG (i) && (cfg->used_int_regs & (1 << i))) {
						amd64_mov_reg_membase (code, i, AMD64_RSP, save_offset, 8);
						save_offset += 8;
					}
				amd64_alu_reg_imm (code, X86_ADD, AMD64_RSP, cfg->arch.stack_alloc_size);

				// FIXME:
				if (call->stack_usage)
					NOT_IMPLEMENTED;
			}
			else {
				for (i = 0; i < AMD64_NREG; ++i)
					if (AMD64_IS_CALLEE_SAVED_REG (i) && (cfg->used_int_regs & (1 << i)))
						pos -= sizeof(mgreg_t);

				/* Restore callee-saved registers */
				for (i = AMD64_NREG - 1; i > 0; --i) {
					if (AMD64_IS_CALLEE_SAVED_REG (i) && (cfg->used_int_regs & (1 << i))) {
						amd64_mov_reg_membase (code, i, AMD64_RBP, pos, sizeof(mgreg_t));
						pos += sizeof(mgreg_t);
					}
				}

				/* Copy arguments on the stack to our argument area */
				for (i = 0; i < call->stack_usage; i += sizeof(mgreg_t)) {
					amd64_mov_reg_membase (code, AMD64_RAX, AMD64_RSP, i, sizeof(mgreg_t));
					amd64_mov_membase_reg (code, AMD64_RBP, 16 + i, AMD64_RAX, sizeof(mgreg_t));
				}
			
				if (pos)
					amd64_lea_membase (code, AMD64_RSP, AMD64_RBP, pos);

				amd64_leave (code);
			}

			offset = code - cfg->native_code;
			mono_add_patch_info (cfg, code - cfg->native_code, MONO_PATCH_INFO_METHOD_JUMP, ins->inst_p0);
			if (cfg->compile_aot)
				amd64_mov_reg_membase (code, AMD64_R11, AMD64_RIP, 0, 8);
			else
				amd64_set_reg_template (code, AMD64_R11);
			amd64_jump_reg (code, AMD64_R11);
			ins->flags |= MONO_INST_GC_CALLSITE;
			ins->backend.pc_offset = code - cfg->native_code;
			break;
		}
		case OP_CHECK_THIS:
			/* ensure ins->sreg1 is not NULL */
			amd64_alu_membase_imm_size (code, X86_CMP, ins->sreg1, 0, 0, 4);
			break;
		case OP_ARGLIST: {
			amd64_lea_membase (code, AMD64_R11, cfg->frame_reg, cfg->sig_cookie);
			amd64_mov_membase_reg (code, ins->sreg1, 0, AMD64_R11, sizeof(gpointer));
			break;
		}
		case OP_CALL:
		case OP_FCALL:
		case OP_LCALL:
		case OP_VCALL:
		case OP_VCALL2:
		case OP_VOIDCALL:
			call = (MonoCallInst*)ins;
			/*
			 * The AMD64 ABI forces callers to know about varargs.
			 */
			if ((call->signature->call_convention == MONO_CALL_VARARG) && (call->signature->pinvoke))
				amd64_alu_reg_reg (code, X86_XOR, AMD64_RAX, AMD64_RAX);
			else if ((cfg->method->wrapper_type == MONO_WRAPPER_MANAGED_TO_NATIVE) && (cfg->method->klass->image != mono_defaults.corlib)) {
				/* 
				 * Since the unmanaged calling convention doesn't contain a 
				 * 'vararg' entry, we have to treat every pinvoke call as a
				 * potential vararg call.
				 */
				guint32 nregs, i;
				nregs = 0;
				for (i = 0; i < AMD64_XMM_NREG; ++i)
					if (call->used_fregs & (1 << i))
						nregs ++;
				if (!nregs)
					amd64_alu_reg_reg (code, X86_XOR, AMD64_RAX, AMD64_RAX);
				else
					amd64_mov_reg_imm (code, AMD64_RAX, nregs);
			}

			if (ins->flags & MONO_INST_HAS_METHOD)
				code = emit_call (cfg, code, MONO_PATCH_INFO_METHOD, call->method, FALSE);
			else
				code = emit_call (cfg, code, MONO_PATCH_INFO_ABS, call->fptr, FALSE);
			ins->flags |= MONO_INST_GC_CALLSITE;
			ins->backend.pc_offset = code - cfg->native_code;
			if (call->stack_usage && !CALLCONV_IS_STDCALL (call->signature->call_convention) && !cfg->arch.no_pushes)
				amd64_alu_reg_imm (code, X86_ADD, AMD64_RSP, call->stack_usage);
			code = emit_move_return_value (cfg, ins, code);
			break;
		case OP_FCALL_REG:
		case OP_LCALL_REG:
		case OP_VCALL_REG:
		case OP_VCALL2_REG:
		case OP_VOIDCALL_REG:
		case OP_CALL_REG:
			call = (MonoCallInst*)ins;

			if (AMD64_IS_ARGUMENT_REG (ins->sreg1)) {
				amd64_mov_reg_reg (code, AMD64_R11, ins->sreg1, 8);
				ins->sreg1 = AMD64_R11;
			}

			/*
			 * The AMD64 ABI forces callers to know about varargs.
			 */
			if ((call->signature->call_convention == MONO_CALL_VARARG) && (call->signature->pinvoke)) {
				if (ins->sreg1 == AMD64_RAX) {
					amd64_mov_reg_reg (code, AMD64_R11, AMD64_RAX, 8);
					ins->sreg1 = AMD64_R11;
				}
				amd64_alu_reg_reg (code, X86_XOR, AMD64_RAX, AMD64_RAX);
			} else if ((cfg->method->wrapper_type == MONO_WRAPPER_MANAGED_TO_NATIVE) && (cfg->method->klass->image != mono_defaults.corlib)) {
				/* 
				 * Since the unmanaged calling convention doesn't contain a 
				 * 'vararg' entry, we have to treat every pinvoke call as a
				 * potential vararg call.
				 */
				guint32 nregs, i;
				nregs = 0;
				for (i = 0; i < AMD64_XMM_NREG; ++i)
					if (call->used_fregs & (1 << i))
						nregs ++;
				if (ins->sreg1 == AMD64_RAX) {
					amd64_mov_reg_reg (code, AMD64_R11, AMD64_RAX, 8);
					ins->sreg1 = AMD64_R11;
				}
				if (!nregs)
					amd64_alu_reg_reg (code, X86_XOR, AMD64_RAX, AMD64_RAX);
				else
					amd64_mov_reg_imm (code, AMD64_RAX, nregs);
			}

			amd64_call_reg (code, ins->sreg1);
			ins->flags |= MONO_INST_GC_CALLSITE;
			ins->backend.pc_offset = code - cfg->native_code;
			if (call->stack_usage && !CALLCONV_IS_STDCALL (call->signature->call_convention) && !cfg->arch.no_pushes)
				amd64_alu_reg_imm (code, X86_ADD, AMD64_RSP, call->stack_usage);
			code = emit_move_return_value (cfg, ins, code);
			break;
		case OP_FCALL_MEMBASE:
		case OP_LCALL_MEMBASE:
		case OP_VCALL_MEMBASE:
		case OP_VCALL2_MEMBASE:
		case OP_VOIDCALL_MEMBASE:
		case OP_CALL_MEMBASE:
			call = (MonoCallInst*)ins;

			amd64_call_membase (code, ins->sreg1, ins->inst_offset);
			ins->flags |= MONO_INST_GC_CALLSITE;
			ins->backend.pc_offset = code - cfg->native_code;
			if (call->stack_usage && !CALLCONV_IS_STDCALL (call->signature->call_convention) && !cfg->arch.no_pushes)
				amd64_alu_reg_imm (code, X86_ADD, AMD64_RSP, call->stack_usage);
			code = emit_move_return_value (cfg, ins, code);
			break;
		case OP_DYN_CALL: {
			int i;
			MonoInst *var = cfg->dyn_call_var;

			g_assert (var->opcode == OP_REGOFFSET);

			/* r11 = args buffer filled by mono_arch_get_dyn_call_args () */
			amd64_mov_reg_reg (code, AMD64_R11, ins->sreg1, 8);
			/* r10 = ftn */
			amd64_mov_reg_reg (code, AMD64_R10, ins->sreg2, 8);

			/* Save args buffer */
			amd64_mov_membase_reg (code, var->inst_basereg, var->inst_offset, AMD64_R11, 8);

			/* Set argument registers */
			for (i = 0; i < PARAM_REGS; ++i)
				amd64_mov_reg_membase (code, param_regs [i], AMD64_R11, i * sizeof(mgreg_t), sizeof(mgreg_t));
			
			/* Make the call */
			amd64_call_reg (code, AMD64_R10);

			ins->flags |= MONO_INST_GC_CALLSITE;
			ins->backend.pc_offset = code - cfg->native_code;

			/* Save result */
			amd64_mov_reg_membase (code, AMD64_R11, var->inst_basereg, var->inst_offset, 8);
			amd64_mov_membase_reg (code, AMD64_R11, G_STRUCT_OFFSET (DynCallArgs, res), AMD64_RAX, 8);
			break;
		}
		case OP_AMD64_SAVE_SP_TO_LMF:
			amd64_mov_membase_reg (code, cfg->frame_reg, cfg->arch.lmf_offset + G_STRUCT_OFFSET (MonoLMF, rsp), AMD64_RSP, 8);
			break;
		case OP_X86_PUSH:
			g_assert (!cfg->arch.no_pushes);
			amd64_push_reg (code, ins->sreg1);
			break;
		case OP_X86_PUSH_IMM:
			g_assert (!cfg->arch.no_pushes);
			g_assert (amd64_is_imm32 (ins->inst_imm));
			amd64_push_imm (code, ins->inst_imm);
			break;
		case OP_X86_PUSH_MEMBASE:
			g_assert (!cfg->arch.no_pushes);
			amd64_push_membase (code, ins->inst_basereg, ins->inst_offset);
			break;
		case OP_X86_PUSH_OBJ: {
			int size = ALIGN_TO (ins->inst_imm, 8);

			g_assert (!cfg->arch.no_pushes);

			amd64_alu_reg_imm (code, X86_SUB, AMD64_RSP, size);
			amd64_push_reg (code, AMD64_RDI);
			amd64_push_reg (code, AMD64_RSI);
			amd64_push_reg (code, AMD64_RCX);
			if (ins->inst_offset)
				amd64_lea_membase (code, AMD64_RSI, ins->inst_basereg, ins->inst_offset);
			else
				amd64_mov_reg_reg (code, AMD64_RSI, ins->inst_basereg, 8);
			amd64_lea_membase (code, AMD64_RDI, AMD64_RSP, (3 * 8));
			amd64_mov_reg_imm (code, AMD64_RCX, (size >> 3));
			amd64_cld (code);
			amd64_prefix (code, X86_REP_PREFIX);
			amd64_movsd (code);
			amd64_pop_reg (code, AMD64_RCX);
			amd64_pop_reg (code, AMD64_RSI);
			amd64_pop_reg (code, AMD64_RDI);
			break;
		}
		case OP_X86_LEA:
			amd64_lea_memindex (code, ins->dreg, ins->sreg1, ins->inst_imm, ins->sreg2, ins->backend.shift_amount);
			break;
		case OP_X86_LEA_MEMBASE:
			amd64_lea_membase (code, ins->dreg, ins->sreg1, ins->inst_imm);
			break;
		case OP_X86_XCHG:
			amd64_xchg_reg_reg (code, ins->sreg1, ins->sreg2, 4);
			break;
		case OP_LOCALLOC:
			/* keep alignment */
			amd64_alu_reg_imm (code, X86_ADD, ins->sreg1, MONO_ARCH_FRAME_ALIGNMENT - 1);
			amd64_alu_reg_imm (code, X86_AND, ins->sreg1, ~(MONO_ARCH_FRAME_ALIGNMENT - 1));
			code = mono_emit_stack_alloc (cfg, code, ins);
			amd64_mov_reg_reg (code, ins->dreg, AMD64_RSP, 8);
			if (cfg->param_area && cfg->arch.no_pushes)
				amd64_alu_reg_imm (code, X86_ADD, ins->dreg, cfg->param_area);
			break;
		case OP_LOCALLOC_IMM: {
			guint32 size = ins->inst_imm;
			size = (size + (MONO_ARCH_FRAME_ALIGNMENT - 1)) & ~ (MONO_ARCH_FRAME_ALIGNMENT - 1);

			if (ins->flags & MONO_INST_INIT) {
				if (size < 64) {
					int i;

					amd64_alu_reg_imm (code, X86_SUB, AMD64_RSP, size);
					amd64_alu_reg_reg (code, X86_XOR, ins->dreg, ins->dreg);

					for (i = 0; i < size; i += 8)
						amd64_mov_membase_reg (code, AMD64_RSP, i, ins->dreg, 8);
					amd64_mov_reg_reg (code, ins->dreg, AMD64_RSP, 8);					
				} else {
					amd64_mov_reg_imm (code, ins->dreg, size);
					ins->sreg1 = ins->dreg;

					code = mono_emit_stack_alloc (cfg, code, ins);
					amd64_mov_reg_reg (code, ins->dreg, AMD64_RSP, 8);
				}
			} else {
				amd64_alu_reg_imm (code, X86_SUB, AMD64_RSP, size);
				amd64_mov_reg_reg (code, ins->dreg, AMD64_RSP, 8);
			}
			if (cfg->param_area && cfg->arch.no_pushes)
				amd64_alu_reg_imm (code, X86_ADD, ins->dreg, cfg->param_area);
			break;
		}
		case OP_THROW: {
			amd64_mov_reg_reg (code, AMD64_ARG_REG1, ins->sreg1, 8);
			code = emit_call (cfg, code, MONO_PATCH_INFO_INTERNAL_METHOD, 
					     (gpointer)"mono_arch_throw_exception", FALSE);
			ins->flags |= MONO_INST_GC_CALLSITE;
			ins->backend.pc_offset = code - cfg->native_code;
			break;
		}
		case OP_RETHROW: {
			amd64_mov_reg_reg (code, AMD64_ARG_REG1, ins->sreg1, 8);
			code = emit_call (cfg, code, MONO_PATCH_INFO_INTERNAL_METHOD, 
					     (gpointer)"mono_arch_rethrow_exception", FALSE);
			ins->flags |= MONO_INST_GC_CALLSITE;
			ins->backend.pc_offset = code - cfg->native_code;
			break;
		}
		case OP_CALL_HANDLER: 
			/* Align stack */
			amd64_alu_reg_imm (code, X86_SUB, AMD64_RSP, 8);
			mono_add_patch_info (cfg, code - cfg->native_code, MONO_PATCH_INFO_BB, ins->inst_target_bb);
			amd64_call_imm (code, 0);
			mono_cfg_add_try_hole (cfg, ins->inst_eh_block, code, bb);
			/* Restore stack alignment */
			amd64_alu_reg_imm (code, X86_ADD, AMD64_RSP, 8);
			break;
		case OP_START_HANDLER: {
			/* Even though we're saving RSP, use sizeof */
			/* gpointer because spvar is of type IntPtr */
			/* see: mono_create_spvar_for_region */
			MonoInst *spvar = mono_find_spvar_for_region (cfg, bb->region);
			amd64_mov_membase_reg (code, spvar->inst_basereg, spvar->inst_offset, AMD64_RSP, sizeof(gpointer));

			if ((MONO_BBLOCK_IS_IN_REGION (bb, MONO_REGION_FINALLY) ||
				 MONO_BBLOCK_IS_IN_REGION (bb, MONO_REGION_FINALLY)) &&
				cfg->param_area && cfg->arch.no_pushes) {
				amd64_alu_reg_imm (code, X86_SUB, AMD64_RSP, ALIGN_TO (cfg->param_area, MONO_ARCH_FRAME_ALIGNMENT));
			}
			break;
		}
		case OP_ENDFINALLY: {
			MonoInst *spvar = mono_find_spvar_for_region (cfg, bb->region);
			amd64_mov_reg_membase (code, AMD64_RSP, spvar->inst_basereg, spvar->inst_offset, sizeof(gpointer));
			amd64_ret (code);
			break;
		}
		case OP_ENDFILTER: {
			MonoInst *spvar = mono_find_spvar_for_region (cfg, bb->region);
			amd64_mov_reg_membase (code, AMD64_RSP, spvar->inst_basereg, spvar->inst_offset, sizeof(gpointer));
			/* The local allocator will put the result into RAX */
			amd64_ret (code);
			break;
		}

		case OP_LABEL:
			ins->inst_c0 = code - cfg->native_code;
			break;
		case OP_BR:
			//g_print ("target: %p, next: %p, curr: %p, last: %p\n", ins->inst_target_bb, bb->next_bb, ins, bb->last_ins);
			//if ((ins->inst_target_bb == bb->next_bb) && ins == bb->last_ins)
			//break;
				if (ins->inst_target_bb->native_offset) {
					amd64_jump_code (code, cfg->native_code + ins->inst_target_bb->native_offset); 
				} else {
					mono_add_patch_info (cfg, offset, MONO_PATCH_INFO_BB, ins->inst_target_bb);
					if ((cfg->opt & MONO_OPT_BRANCH) &&
					    x86_is_imm8 (ins->inst_target_bb->max_offset - offset))
						x86_jump8 (code, 0);
					else 
						x86_jump32 (code, 0);
			}
			break;
		case OP_BR_REG:
			amd64_jump_reg (code, ins->sreg1);
			break;
		case OP_CEQ:
		case OP_LCEQ:
		case OP_ICEQ:
		case OP_CLT:
		case OP_LCLT:
		case OP_ICLT:
		case OP_CGT:
		case OP_ICGT:
		case OP_LCGT:
		case OP_CLT_UN:
		case OP_LCLT_UN:
		case OP_ICLT_UN:
		case OP_CGT_UN:
		case OP_LCGT_UN:
		case OP_ICGT_UN:
			amd64_set_reg (code, cc_table [mono_opcode_to_cond (ins->opcode)], ins->dreg, cc_signed_table [mono_opcode_to_cond (ins->opcode)]);
			amd64_widen_reg (code, ins->dreg, ins->dreg, FALSE, FALSE);
			break;
		case OP_COND_EXC_EQ:
		case OP_COND_EXC_NE_UN:
		case OP_COND_EXC_LT:
		case OP_COND_EXC_LT_UN:
		case OP_COND_EXC_GT:
		case OP_COND_EXC_GT_UN:
		case OP_COND_EXC_GE:
		case OP_COND_EXC_GE_UN:
		case OP_COND_EXC_LE:
		case OP_COND_EXC_LE_UN:
		case OP_COND_EXC_IEQ:
		case OP_COND_EXC_INE_UN:
		case OP_COND_EXC_ILT:
		case OP_COND_EXC_ILT_UN:
		case OP_COND_EXC_IGT:
		case OP_COND_EXC_IGT_UN:
		case OP_COND_EXC_IGE:
		case OP_COND_EXC_IGE_UN:
		case OP_COND_EXC_ILE:
		case OP_COND_EXC_ILE_UN:
			EMIT_COND_SYSTEM_EXCEPTION (cc_table [mono_opcode_to_cond (ins->opcode)], cc_signed_table [mono_opcode_to_cond (ins->opcode)], ins->inst_p1);
			break;
		case OP_COND_EXC_OV:
		case OP_COND_EXC_NO:
		case OP_COND_EXC_C:
		case OP_COND_EXC_NC:
			EMIT_COND_SYSTEM_EXCEPTION (branch_cc_table [ins->opcode - OP_COND_EXC_EQ], 
						    (ins->opcode < OP_COND_EXC_NE_UN), ins->inst_p1);
			break;
		case OP_COND_EXC_IOV:
		case OP_COND_EXC_INO:
		case OP_COND_EXC_IC:
		case OP_COND_EXC_INC:
			EMIT_COND_SYSTEM_EXCEPTION (branch_cc_table [ins->opcode - OP_COND_EXC_IEQ], 
						    (ins->opcode < OP_COND_EXC_INE_UN), ins->inst_p1);
			break;

		/* floating point opcodes */
		case OP_R8CONST: {
			double d = *(double *)ins->inst_p0;

			if ((d == 0.0) && (mono_signbit (d) == 0)) {
				amd64_sse_xorpd_reg_reg (code, ins->dreg, ins->dreg);
			}
			else {
				mono_add_patch_info (cfg, offset, MONO_PATCH_INFO_R8, ins->inst_p0);
				amd64_sse_movsd_reg_membase (code, ins->dreg, AMD64_RIP, 0);
			}
			break;
		}
		case OP_R4CONST: {
			float f = *(float *)ins->inst_p0;

			if ((f == 0.0) && (mono_signbit (f) == 0)) {
				amd64_sse_xorpd_reg_reg (code, ins->dreg, ins->dreg);
			}
			else {
				mono_add_patch_info (cfg, offset, MONO_PATCH_INFO_R4, ins->inst_p0);
				amd64_sse_movss_reg_membase (code, ins->dreg, AMD64_RIP, 0);
				amd64_sse_cvtss2sd_reg_reg (code, ins->dreg, ins->dreg);
			}
			break;
		}
		case OP_STORER8_MEMBASE_REG:
			amd64_sse_movsd_membase_reg (code, ins->inst_destbasereg, ins->inst_offset, ins->sreg1);
			break;
		case OP_LOADR8_MEMBASE:
			amd64_sse_movsd_reg_membase (code, ins->dreg, ins->inst_basereg, ins->inst_offset);
			break;
		case OP_STORER4_MEMBASE_REG:
			/* This requires a double->single conversion */
			amd64_sse_cvtsd2ss_reg_reg (code, AMD64_XMM15, ins->sreg1);
			amd64_sse_movss_membase_reg (code, ins->inst_destbasereg, ins->inst_offset, AMD64_XMM15);
			break;
		case OP_LOADR4_MEMBASE:
			amd64_sse_movss_reg_membase (code, ins->dreg, ins->inst_basereg, ins->inst_offset);
			amd64_sse_cvtss2sd_reg_reg (code, ins->dreg, ins->dreg);
			break;
		case OP_ICONV_TO_R4: /* FIXME: change precision */
		case OP_ICONV_TO_R8:
			amd64_sse_cvtsi2sd_reg_reg_size (code, ins->dreg, ins->sreg1, 4);
			break;
		case OP_LCONV_TO_R4: /* FIXME: change precision */
		case OP_LCONV_TO_R8:
			amd64_sse_cvtsi2sd_reg_reg (code, ins->dreg, ins->sreg1);
			break;
		case OP_FCONV_TO_R4:
			/* FIXME: nothing to do ?? */
			break;
		case OP_FCONV_TO_I1:
			code = emit_float_to_int (cfg, code, ins->dreg, ins->sreg1, 1, TRUE);
			break;
		case OP_FCONV_TO_U1:
			code = emit_float_to_int (cfg, code, ins->dreg, ins->sreg1, 1, FALSE);
			break;
		case OP_FCONV_TO_I2:
			code = emit_float_to_int (cfg, code, ins->dreg, ins->sreg1, 2, TRUE);
			break;
		case OP_FCONV_TO_U2:
			code = emit_float_to_int (cfg, code, ins->dreg, ins->sreg1, 2, FALSE);
			break;
		case OP_FCONV_TO_U4:
			code = emit_float_to_int (cfg, code, ins->dreg, ins->sreg1, 4, FALSE);			
			break;
		case OP_FCONV_TO_I4:
		case OP_FCONV_TO_I:
			code = emit_float_to_int (cfg, code, ins->dreg, ins->sreg1, 4, TRUE);
			break;
		case OP_FCONV_TO_I8:
			code = emit_float_to_int (cfg, code, ins->dreg, ins->sreg1, 8, TRUE);
			break;
		case OP_LCONV_TO_R_UN: { 
			guint8 *br [2];

			/* Based on gcc code */
			amd64_test_reg_reg (code, ins->sreg1, ins->sreg1);
			br [0] = code; x86_branch8 (code, X86_CC_S, 0, TRUE);

			/* Positive case */
			amd64_sse_cvtsi2sd_reg_reg (code, ins->dreg, ins->sreg1);
			br [1] = code; x86_jump8 (code, 0);
			amd64_patch (br [0], code);

			/* Negative case */
			/* Save to the red zone */
			amd64_mov_membase_reg (code, AMD64_RSP, -8, AMD64_RAX, 8);
			amd64_mov_membase_reg (code, AMD64_RSP, -16, AMD64_RCX, 8);
			amd64_mov_reg_reg (code, AMD64_RCX, ins->sreg1, 8);
			amd64_mov_reg_reg (code, AMD64_RAX, ins->sreg1, 8);
			amd64_alu_reg_imm (code, X86_AND, AMD64_RCX, 1);
			amd64_shift_reg_imm (code, X86_SHR, AMD64_RAX, 1);
			amd64_alu_reg_imm (code, X86_OR, AMD64_RAX, AMD64_RCX);
			amd64_sse_cvtsi2sd_reg_reg (code, ins->dreg, AMD64_RAX);
			amd64_sse_addsd_reg_reg (code, ins->dreg, ins->dreg);
			/* Restore */
			amd64_mov_reg_membase (code, AMD64_RCX, AMD64_RSP, -16, 8);
			amd64_mov_reg_membase (code, AMD64_RAX, AMD64_RSP, -8, 8);
			amd64_patch (br [1], code);
			break;
		}
		case OP_LCONV_TO_OVF_U4:
			amd64_alu_reg_imm (code, X86_CMP, ins->sreg1, 0);
			EMIT_COND_SYSTEM_EXCEPTION (X86_CC_LT, TRUE, "OverflowException");
			amd64_mov_reg_reg (code, ins->dreg, ins->sreg1, 8);
			break;
		case OP_LCONV_TO_OVF_I4_UN:
			amd64_alu_reg_imm (code, X86_CMP, ins->sreg1, 0x7fffffff);
			EMIT_COND_SYSTEM_EXCEPTION (X86_CC_GT, FALSE, "OverflowException");
			amd64_mov_reg_reg (code, ins->dreg, ins->sreg1, 8);
			break;
		case OP_FMOVE:
			if (ins->dreg != ins->sreg1)
				amd64_sse_movsd_reg_reg (code, ins->dreg, ins->sreg1);
			break;
		case OP_FADD:
			amd64_sse_addsd_reg_reg (code, ins->dreg, ins->sreg2);
			break;
		case OP_FSUB:
			amd64_sse_subsd_reg_reg (code, ins->dreg, ins->sreg2);
			break;		
		case OP_FMUL:
			amd64_sse_mulsd_reg_reg (code, ins->dreg, ins->sreg2);
			break;		
		case OP_FDIV:
			amd64_sse_divsd_reg_reg (code, ins->dreg, ins->sreg2);
			break;		
		case OP_FNEG: {
			static double r8_0 = -0.0;

			g_assert (ins->sreg1 == ins->dreg);
					
			mono_add_patch_info (cfg, offset, MONO_PATCH_INFO_R8, &r8_0);
			amd64_sse_xorpd_reg_membase (code, ins->dreg, AMD64_RIP, 0);
			break;
		}
		case OP_SIN:
			EMIT_SSE2_FPFUNC (code, fsin, ins->dreg, ins->sreg1);
			break;		
		case OP_COS:
			EMIT_SSE2_FPFUNC (code, fcos, ins->dreg, ins->sreg1);
			break;		
		case OP_ABS: {
			static guint64 d = 0x7fffffffffffffffUL;

			g_assert (ins->sreg1 == ins->dreg);
					
			mono_add_patch_info (cfg, offset, MONO_PATCH_INFO_R8, &d);
			amd64_sse_andpd_reg_membase (code, ins->dreg, AMD64_RIP, 0);
			break;		
		}
		case OP_SQRT:
			EMIT_SSE2_FPFUNC (code, fsqrt, ins->dreg, ins->sreg1);
			break;
		case OP_IMIN:
			g_assert (cfg->opt & MONO_OPT_CMOV);
			g_assert (ins->dreg == ins->sreg1);
			amd64_alu_reg_reg_size (code, X86_CMP, ins->sreg1, ins->sreg2, 4);
			amd64_cmov_reg_size (code, X86_CC_GT, TRUE, ins->dreg, ins->sreg2, 4);
			break;
		case OP_IMIN_UN:
			g_assert (cfg->opt & MONO_OPT_CMOV);
			g_assert (ins->dreg == ins->sreg1);
			amd64_alu_reg_reg_size (code, X86_CMP, ins->sreg1, ins->sreg2, 4);
			amd64_cmov_reg_size (code, X86_CC_GT, FALSE, ins->dreg, ins->sreg2, 4);
			break;
		case OP_IMAX:
			g_assert (cfg->opt & MONO_OPT_CMOV);
			g_assert (ins->dreg == ins->sreg1);
			amd64_alu_reg_reg_size (code, X86_CMP, ins->sreg1, ins->sreg2, 4);
			amd64_cmov_reg_size (code, X86_CC_LT, TRUE, ins->dreg, ins->sreg2, 4);
			break;
		case OP_IMAX_UN:
			g_assert (cfg->opt & MONO_OPT_CMOV);
			g_assert (ins->dreg == ins->sreg1);
			amd64_alu_reg_reg_size (code, X86_CMP, ins->sreg1, ins->sreg2, 4);
			amd64_cmov_reg_size (code, X86_CC_LT, FALSE, ins->dreg, ins->sreg2, 4);
			break;
		case OP_LMIN:
			g_assert (cfg->opt & MONO_OPT_CMOV);
			g_assert (ins->dreg == ins->sreg1);
			amd64_alu_reg_reg (code, X86_CMP, ins->sreg1, ins->sreg2);
			amd64_cmov_reg (code, X86_CC_GT, TRUE, ins->dreg, ins->sreg2);
			break;
		case OP_LMIN_UN:
			g_assert (cfg->opt & MONO_OPT_CMOV);
			g_assert (ins->dreg == ins->sreg1);
			amd64_alu_reg_reg (code, X86_CMP, ins->sreg1, ins->sreg2);
			amd64_cmov_reg (code, X86_CC_GT, FALSE, ins->dreg, ins->sreg2);
			break;
		case OP_LMAX:
			g_assert (cfg->opt & MONO_OPT_CMOV);
			g_assert (ins->dreg == ins->sreg1);
			amd64_alu_reg_reg (code, X86_CMP, ins->sreg1, ins->sreg2);
			amd64_cmov_reg (code, X86_CC_LT, TRUE, ins->dreg, ins->sreg2);
			break;
		case OP_LMAX_UN:
			g_assert (cfg->opt & MONO_OPT_CMOV);
			g_assert (ins->dreg == ins->sreg1);
			amd64_alu_reg_reg (code, X86_CMP, ins->sreg1, ins->sreg2);
			amd64_cmov_reg (code, X86_CC_LT, FALSE, ins->dreg, ins->sreg2);
			break;	
		case OP_X86_FPOP:
			break;		
		case OP_FCOMPARE:
			/* 
			 * The two arguments are swapped because the fbranch instructions
			 * depend on this for the non-sse case to work.
			 */
			amd64_sse_comisd_reg_reg (code, ins->sreg2, ins->sreg1);
			break;
		case OP_FCEQ: {
			/* zeroing the register at the start results in 
			 * shorter and faster code (we can also remove the widening op)
			 */
			guchar *unordered_check;
			amd64_alu_reg_reg (code, X86_XOR, ins->dreg, ins->dreg);
			amd64_sse_comisd_reg_reg (code, ins->sreg1, ins->sreg2);
			unordered_check = code;
			x86_branch8 (code, X86_CC_P, 0, FALSE);
			amd64_set_reg (code, X86_CC_EQ, ins->dreg, FALSE);
			amd64_patch (unordered_check, code);
			break;
		}
		case OP_FCLT:
		case OP_FCLT_UN:
			/* zeroing the register at the start results in 
			 * shorter and faster code (we can also remove the widening op)
			 */
			amd64_alu_reg_reg (code, X86_XOR, ins->dreg, ins->dreg);
			amd64_sse_comisd_reg_reg (code, ins->sreg2, ins->sreg1);
			if (ins->opcode == OP_FCLT_UN) {
				guchar *unordered_check = code;
				guchar *jump_to_end;
				x86_branch8 (code, X86_CC_P, 0, FALSE);
				amd64_set_reg (code, X86_CC_GT, ins->dreg, FALSE);
				jump_to_end = code;
				x86_jump8 (code, 0);
				amd64_patch (unordered_check, code);
				amd64_inc_reg (code, ins->dreg);
				amd64_patch (jump_to_end, code);
			} else {
				amd64_set_reg (code, X86_CC_GT, ins->dreg, FALSE);
			}
			break;
		case OP_FCGT:
		case OP_FCGT_UN: {
			/* zeroing the register at the start results in 
			 * shorter and faster code (we can also remove the widening op)
			 */
			guchar *unordered_check;
			amd64_alu_reg_reg (code, X86_XOR, ins->dreg, ins->dreg);
			amd64_sse_comisd_reg_reg (code, ins->sreg2, ins->sreg1);
			if (ins->opcode == OP_FCGT) {
				unordered_check = code;
				x86_branch8 (code, X86_CC_P, 0, FALSE);
				amd64_set_reg (code, X86_CC_LT, ins->dreg, FALSE);
				amd64_patch (unordered_check, code);
			} else {
				amd64_set_reg (code, X86_CC_LT, ins->dreg, FALSE);
			}
			break;
		}
		case OP_FCLT_MEMBASE:
		case OP_FCGT_MEMBASE:
		case OP_FCLT_UN_MEMBASE:
		case OP_FCGT_UN_MEMBASE:
		case OP_FCEQ_MEMBASE: {
			guchar *unordered_check, *jump_to_end;
			int x86_cond;

			amd64_alu_reg_reg (code, X86_XOR, ins->dreg, ins->dreg);
			amd64_sse_comisd_reg_membase (code, ins->sreg1, ins->sreg2, ins->inst_offset);

			switch (ins->opcode) {
			case OP_FCEQ_MEMBASE:
				x86_cond = X86_CC_EQ;
				break;
			case OP_FCLT_MEMBASE:
			case OP_FCLT_UN_MEMBASE:
				x86_cond = X86_CC_LT;
				break;
			case OP_FCGT_MEMBASE:
			case OP_FCGT_UN_MEMBASE:
				x86_cond = X86_CC_GT;
				break;
			default:
				g_assert_not_reached ();
			}

			unordered_check = code;
			x86_branch8 (code, X86_CC_P, 0, FALSE);
			amd64_set_reg (code, x86_cond, ins->dreg, FALSE);

			switch (ins->opcode) {
			case OP_FCEQ_MEMBASE:
			case OP_FCLT_MEMBASE:
			case OP_FCGT_MEMBASE:
				amd64_patch (unordered_check, code);
				break;
			case OP_FCLT_UN_MEMBASE:
			case OP_FCGT_UN_MEMBASE:
				jump_to_end = code;
				x86_jump8 (code, 0);
				amd64_patch (unordered_check, code);
				amd64_inc_reg (code, ins->dreg);
				amd64_patch (jump_to_end, code);
				break;
			default:
				break;
			}
			break;
		}
		case OP_FBEQ: {
			guchar *jump = code;
			x86_branch8 (code, X86_CC_P, 0, TRUE);
			EMIT_COND_BRANCH (ins, X86_CC_EQ, FALSE);
			amd64_patch (jump, code);
			break;
		}
		case OP_FBNE_UN:
			/* Branch if C013 != 100 */
			/* branch if !ZF or (PF|CF) */
			EMIT_COND_BRANCH (ins, X86_CC_NE, FALSE);
			EMIT_COND_BRANCH (ins, X86_CC_P, FALSE);
			EMIT_COND_BRANCH (ins, X86_CC_B, FALSE);
			break;
		case OP_FBLT:
			EMIT_COND_BRANCH (ins, X86_CC_GT, FALSE);
			break;
		case OP_FBLT_UN:
			EMIT_COND_BRANCH (ins, X86_CC_P, FALSE);
			EMIT_COND_BRANCH (ins, X86_CC_GT, FALSE);
			break;
		case OP_FBGT:
		case OP_FBGT_UN:
			if (ins->opcode == OP_FBGT) {
				guchar *br1;

				/* skip branch if C1=1 */
				br1 = code;
				x86_branch8 (code, X86_CC_P, 0, FALSE);
				/* branch if (C0 | C3) = 1 */
				EMIT_COND_BRANCH (ins, X86_CC_LT, FALSE);
				amd64_patch (br1, code);
				break;
			} else {
				EMIT_COND_BRANCH (ins, X86_CC_LT, FALSE);
			}
			break;
		case OP_FBGE: {
			/* Branch if C013 == 100 or 001 */
			guchar *br1;

			/* skip branch if C1=1 */
			br1 = code;
			x86_branch8 (code, X86_CC_P, 0, FALSE);
			/* branch if (C0 | C3) = 1 */
			EMIT_COND_BRANCH (ins, X86_CC_BE, FALSE);
			amd64_patch (br1, code);
			break;
		}
		case OP_FBGE_UN:
			/* Branch if C013 == 000 */
			EMIT_COND_BRANCH (ins, X86_CC_LE, FALSE);
			break;
		case OP_FBLE: {
			/* Branch if C013=000 or 100 */
			guchar *br1;

			/* skip branch if C1=1 */
			br1 = code;
			x86_branch8 (code, X86_CC_P, 0, FALSE);
			/* branch if C0=0 */
			EMIT_COND_BRANCH (ins, X86_CC_NB, FALSE);
			amd64_patch (br1, code);
			break;
		}
		case OP_FBLE_UN:
			/* Branch if C013 != 001 */
			EMIT_COND_BRANCH (ins, X86_CC_P, FALSE);
			EMIT_COND_BRANCH (ins, X86_CC_GE, FALSE);
			break;
		case OP_CKFINITE:
			/* Transfer value to the fp stack */
			amd64_alu_reg_imm (code, X86_SUB, AMD64_RSP, 16);
			amd64_movsd_membase_reg (code, AMD64_RSP, 0, ins->sreg1);
			amd64_fld_membase (code, AMD64_RSP, 0, TRUE);

			amd64_push_reg (code, AMD64_RAX);
			amd64_fxam (code);
			amd64_fnstsw (code);
			amd64_alu_reg_imm (code, X86_AND, AMD64_RAX, 0x4100);
			amd64_alu_reg_imm (code, X86_CMP, AMD64_RAX, X86_FP_C0);
			amd64_pop_reg (code, AMD64_RAX);
			amd64_fstp (code, 0);
			EMIT_COND_SYSTEM_EXCEPTION (X86_CC_EQ, FALSE, "ArithmeticException");
			amd64_alu_reg_imm (code, X86_ADD, AMD64_RSP, 16);
			break;
		case OP_TLS_GET: {
			code = mono_amd64_emit_tls_get (code, ins->dreg, ins->inst_offset);
			break;
		}
		case OP_MEMORY_BARRIER: {
			/* http://blogs.sun.com/dave/resource/NHM-Pipeline-Blog-V2.txt */
			x86_prefix (code, X86_LOCK_PREFIX);
			amd64_alu_membase_imm (code, X86_ADD, AMD64_RSP, 0, 0);
			break;
		}
		case OP_ATOMIC_ADD_I4:
		case OP_ATOMIC_ADD_I8: {
			int dreg = ins->dreg;
			guint32 size = (ins->opcode == OP_ATOMIC_ADD_I4) ? 4 : 8;

			if (dreg == ins->inst_basereg)
				dreg = AMD64_R11;
			
			if (dreg != ins->sreg2)
				amd64_mov_reg_reg (code, ins->dreg, ins->sreg2, size);

			x86_prefix (code, X86_LOCK_PREFIX);
			amd64_xadd_membase_reg (code, ins->inst_basereg, ins->inst_offset, dreg, size);

			if (dreg != ins->dreg)
				amd64_mov_reg_reg (code, ins->dreg, dreg, size);

			break;
		}
		case OP_ATOMIC_ADD_NEW_I4:
		case OP_ATOMIC_ADD_NEW_I8: {
			int dreg = ins->dreg;
			guint32 size = (ins->opcode == OP_ATOMIC_ADD_NEW_I4) ? 4 : 8;

			if ((dreg == ins->sreg2) || (dreg == ins->inst_basereg))
				dreg = AMD64_R11;

			amd64_mov_reg_reg (code, dreg, ins->sreg2, size);
			amd64_prefix (code, X86_LOCK_PREFIX);
			amd64_xadd_membase_reg (code, ins->inst_basereg, ins->inst_offset, dreg, size);
			/* dreg contains the old value, add with sreg2 value */
			amd64_alu_reg_reg_size (code, X86_ADD, dreg, ins->sreg2, size);
			
			if (ins->dreg != dreg)
				amd64_mov_reg_reg (code, ins->dreg, dreg, size);

			break;
		}
		case OP_ATOMIC_EXCHANGE_I4:
		case OP_ATOMIC_EXCHANGE_I8: {
			guchar *br[2];
			int sreg2 = ins->sreg2;
			int breg = ins->inst_basereg;
			guint32 size;
			gboolean need_push = FALSE, rdx_pushed = FALSE;

			if (ins->opcode == OP_ATOMIC_EXCHANGE_I8)
				size = 8;
			else
				size = 4;

			/* 
			 * See http://msdn.microsoft.com/en-us/magazine/cc302329.aspx for
			 * an explanation of how this works.
			 */

			/* cmpxchg uses eax as comperand, need to make sure we can use it
			 * hack to overcome limits in x86 reg allocator 
			 * (req: dreg == eax and sreg2 != eax and breg != eax) 
			 */
			g_assert (ins->dreg == AMD64_RAX);

			if (breg == AMD64_RAX && ins->sreg2 == AMD64_RAX)
				/* Highly unlikely, but possible */
				need_push = TRUE;

			/* The pushes invalidate rsp */
			if ((breg == AMD64_RAX) || need_push) {
				amd64_mov_reg_reg (code, AMD64_R11, breg, 8);
				breg = AMD64_R11;
			}

			/* We need the EAX reg for the comparand */
			if (ins->sreg2 == AMD64_RAX) {
				if (breg != AMD64_R11) {
					amd64_mov_reg_reg (code, AMD64_R11, AMD64_RAX, 8);
					sreg2 = AMD64_R11;
				} else {
					g_assert (need_push);
					amd64_push_reg (code, AMD64_RDX);
					amd64_mov_reg_reg (code, AMD64_RDX, AMD64_RAX, size);
					sreg2 = AMD64_RDX;
					rdx_pushed = TRUE;
				}
			}

			amd64_mov_reg_membase (code, AMD64_RAX, breg, ins->inst_offset, size);

			br [0] = code; amd64_prefix (code, X86_LOCK_PREFIX);
			amd64_cmpxchg_membase_reg_size (code, breg, ins->inst_offset, sreg2, size);
			br [1] = code; amd64_branch8 (code, X86_CC_NE, -1, FALSE);
			amd64_patch (br [1], br [0]);

			if (rdx_pushed)
				amd64_pop_reg (code, AMD64_RDX);

			break;
		}
		case OP_ATOMIC_CAS_I4:
		case OP_ATOMIC_CAS_I8: {
			guint32 size;

			if (ins->opcode == OP_ATOMIC_CAS_I8)
				size = 8;
			else
				size = 4;

			/* 
			 * See http://msdn.microsoft.com/en-us/magazine/cc302329.aspx for
			 * an explanation of how this works.
			 */
			g_assert (ins->sreg3 == AMD64_RAX);
			g_assert (ins->sreg1 != AMD64_RAX);
			g_assert (ins->sreg1 != ins->sreg2);

			amd64_prefix (code, X86_LOCK_PREFIX);
			amd64_cmpxchg_membase_reg_size (code, ins->sreg1, ins->inst_offset, ins->sreg2, size);

			if (ins->dreg != AMD64_RAX)
				amd64_mov_reg_reg (code, ins->dreg, AMD64_RAX, size);
			break;
		}
		case OP_CARD_TABLE_WBARRIER: {
			int ptr = ins->sreg1;
			int value = ins->sreg2;
			guchar *br;
			int nursery_shift, card_table_shift;
			gpointer card_table_mask;
			size_t nursery_size;

			gpointer card_table = mono_gc_get_card_table (&card_table_shift, &card_table_mask);
			guint64 nursery_start = (guint64)mono_gc_get_nursery (&nursery_shift, &nursery_size);

			/*If either point to the stack we can simply avoid the WB. This happens due to
			 * optimizations revealing a stack store that was not visible when op_cardtable was emited.
			 */
			if (ins->sreg1 == AMD64_RSP || ins->sreg2 == AMD64_RSP)
				continue;

			/*
			 * We need one register we can clobber, we choose EDX and make sreg1
			 * fixed EAX to work around limitations in the local register allocator.
			 * sreg2 might get allocated to EDX, but that is not a problem since
			 * we use it before clobbering EDX.
			 */
			g_assert (ins->sreg1 == AMD64_RAX);

			/*
			 * This is the code we produce:
			 *
			 *   edx = value
			 *   edx >>= nursery_shift
			 *   cmp edx, (nursery_start >> nursery_shift)
			 *   jne done
			 *   edx = ptr
			 *   edx >>= card_table_shift
			 *   edx += cardtable
			 *   [edx] = 1
			 * done:
			 */

			if (value != AMD64_RDX)
				amd64_mov_reg_reg (code, AMD64_RDX, value, 8);
			amd64_shift_reg_imm (code, X86_SHR, AMD64_RDX, nursery_shift);
			amd64_alu_reg_imm (code, X86_CMP, AMD64_RDX, nursery_start >> nursery_shift);
			br = code; x86_branch8 (code, X86_CC_NE, -1, FALSE);
			amd64_mov_reg_reg (code, AMD64_RDX, ptr, 8);
			amd64_shift_reg_imm (code, X86_SHR, AMD64_RDX, card_table_shift);
			if (card_table_mask)
				amd64_alu_reg_imm (code, X86_AND, AMD64_RDX, (guint32)(guint64)card_table_mask);

			mono_add_patch_info (cfg, code - cfg->native_code, MONO_PATCH_INFO_GC_CARD_TABLE_ADDR, card_table);
			amd64_alu_reg_membase (code, X86_ADD, AMD64_RDX, AMD64_RIP, 0);

			amd64_mov_membase_imm (code, AMD64_RDX, 0, 1, 1);
			x86_patch (br, code);
			break;
		}
#ifdef MONO_ARCH_SIMD_INTRINSICS
		/* TODO: Some of these IR opcodes are marked as no clobber when they indeed do. */
		case OP_ADDPS:
			amd64_sse_addps_reg_reg (code, ins->sreg1, ins->sreg2);
			break;
		case OP_DIVPS:
			amd64_sse_divps_reg_reg (code, ins->sreg1, ins->sreg2);
			break;
		case OP_MULPS:
			amd64_sse_mulps_reg_reg (code, ins->sreg1, ins->sreg2);
			break;
		case OP_SUBPS:
			amd64_sse_subps_reg_reg (code, ins->sreg1, ins->sreg2);
			break;
		case OP_MAXPS:
			amd64_sse_maxps_reg_reg (code, ins->sreg1, ins->sreg2);
			break;
		case OP_MINPS:
			amd64_sse_minps_reg_reg (code, ins->sreg1, ins->sreg2);
			break;
		case OP_COMPPS:
			g_assert (ins->inst_c0 >= 0 && ins->inst_c0 <= 7);
			amd64_sse_cmpps_reg_reg_imm (code, ins->sreg1, ins->sreg2, ins->inst_c0);
			break;
		case OP_ANDPS:
			amd64_sse_andps_reg_reg (code, ins->sreg1, ins->sreg2);
			break;
		case OP_ANDNPS:
			amd64_sse_andnps_reg_reg (code, ins->sreg1, ins->sreg2);
			break;
		case OP_ORPS:
			amd64_sse_orps_reg_reg (code, ins->sreg1, ins->sreg2);
			break;
		case OP_XORPS:
			amd64_sse_xorps_reg_reg (code, ins->sreg1, ins->sreg2);
			break;
		case OP_SQRTPS:
			amd64_sse_sqrtps_reg_reg (code, ins->dreg, ins->sreg1);
			break;
		case OP_RSQRTPS:
			amd64_sse_rsqrtps_reg_reg (code, ins->dreg, ins->sreg1);
			break;
		case OP_RCPPS:
			amd64_sse_rcpps_reg_reg (code, ins->dreg, ins->sreg1);
			break;
		case OP_ADDSUBPS:
			amd64_sse_addsubps_reg_reg (code, ins->sreg1, ins->sreg2);
			break;
		case OP_HADDPS:
			amd64_sse_haddps_reg_reg (code, ins->sreg1, ins->sreg2);
			break;
		case OP_HSUBPS:
			amd64_sse_hsubps_reg_reg (code, ins->sreg1, ins->sreg2);
			break;
		case OP_DUPPS_HIGH:
			amd64_sse_movshdup_reg_reg (code, ins->dreg, ins->sreg1);
			break;
		case OP_DUPPS_LOW:
			amd64_sse_movsldup_reg_reg (code, ins->dreg, ins->sreg1);
			break;

		case OP_PSHUFLEW_HIGH:
			g_assert (ins->inst_c0 >= 0 && ins->inst_c0 <= 0xFF);
			amd64_sse_pshufhw_reg_reg_imm (code, ins->dreg, ins->sreg1, ins->inst_c0);
			break;
		case OP_PSHUFLEW_LOW:
			g_assert (ins->inst_c0 >= 0 && ins->inst_c0 <= 0xFF);
			amd64_sse_pshuflw_reg_reg_imm (code, ins->dreg, ins->sreg1, ins->inst_c0);
			break;
		case OP_PSHUFLED:
			g_assert (ins->inst_c0 >= 0 && ins->inst_c0 <= 0xFF);
			amd64_sse_pshufd_reg_reg_imm (code, ins->dreg, ins->sreg1, ins->inst_c0);
			break;

		case OP_ADDPD:
			amd64_sse_addpd_reg_reg (code, ins->sreg1, ins->sreg2);
			break;
		case OP_DIVPD:
			amd64_sse_divpd_reg_reg (code, ins->sreg1, ins->sreg2);
			break;
		case OP_MULPD:
			amd64_sse_mulpd_reg_reg (code, ins->sreg1, ins->sreg2);
			break;
		case OP_SUBPD:
			amd64_sse_subpd_reg_reg (code, ins->sreg1, ins->sreg2);
			break;
		case OP_MAXPD:
			amd64_sse_maxpd_reg_reg (code, ins->sreg1, ins->sreg2);
			break;
		case OP_MINPD:
			amd64_sse_minpd_reg_reg (code, ins->sreg1, ins->sreg2);
			break;
		case OP_COMPPD:
			g_assert (ins->inst_c0 >= 0 && ins->inst_c0 <= 7);
			amd64_sse_cmppd_reg_reg_imm (code, ins->sreg1, ins->sreg2, ins->inst_c0);
			break;
		case OP_ANDPD:
			amd64_sse_andpd_reg_reg (code, ins->sreg1, ins->sreg2);
			break;
		case OP_ANDNPD:
			amd64_sse_andnpd_reg_reg (code, ins->sreg1, ins->sreg2);
			break;
		case OP_ORPD:
			amd64_sse_orpd_reg_reg (code, ins->sreg1, ins->sreg2);
			break;
		case OP_XORPD:
			amd64_sse_xorpd_reg_reg (code, ins->sreg1, ins->sreg2);
			break;
		case OP_SQRTPD:
			amd64_sse_sqrtpd_reg_reg (code, ins->dreg, ins->sreg1);
			break;
		case OP_ADDSUBPD:
			amd64_sse_addsubpd_reg_reg (code, ins->sreg1, ins->sreg2);
			break;
		case OP_HADDPD:
			amd64_sse_haddpd_reg_reg (code, ins->sreg1, ins->sreg2);
			break;
		case OP_HSUBPD:
			amd64_sse_hsubpd_reg_reg (code, ins->sreg1, ins->sreg2);
			break;
		case OP_DUPPD:
			amd64_sse_movddup_reg_reg (code, ins->dreg, ins->sreg1);
			break;

		case OP_EXTRACT_MASK:
			amd64_sse_pmovmskb_reg_reg (code, ins->dreg, ins->sreg1);
			break;

		case OP_PAND:
			amd64_sse_pand_reg_reg (code, ins->sreg1, ins->sreg2);
			break;
		case OP_POR:
			amd64_sse_por_reg_reg (code, ins->sreg1, ins->sreg2);
			break;
		case OP_PXOR:
			amd64_sse_pxor_reg_reg (code, ins->sreg1, ins->sreg2);
			break;

		case OP_PADDB:
			amd64_sse_paddb_reg_reg (code, ins->sreg1, ins->sreg2);
			break;
		case OP_PADDW:
			amd64_sse_paddw_reg_reg (code, ins->sreg1, ins->sreg2);
			break;
		case OP_PADDD:
			amd64_sse_paddd_reg_reg (code, ins->sreg1, ins->sreg2);
			break;
		case OP_PADDQ:
			amd64_sse_paddq_reg_reg (code, ins->sreg1, ins->sreg2);
			break;

		case OP_PSUBB:
			amd64_sse_psubb_reg_reg (code, ins->sreg1, ins->sreg2);
			break;
		case OP_PSUBW:
			amd64_sse_psubw_reg_reg (code, ins->sreg1, ins->sreg2);
			break;
		case OP_PSUBD:
			amd64_sse_psubd_reg_reg (code, ins->sreg1, ins->sreg2);
			break;
		case OP_PSUBQ:
			amd64_sse_psubq_reg_reg (code, ins->sreg1, ins->sreg2);
			break;

		case OP_PMAXB_UN:
			amd64_sse_pmaxub_reg_reg (code, ins->sreg1, ins->sreg2);
			break;
		case OP_PMAXW_UN:
			amd64_sse_pmaxuw_reg_reg (code, ins->sreg1, ins->sreg2);
			break;
		case OP_PMAXD_UN:
			amd64_sse_pmaxud_reg_reg (code, ins->sreg1, ins->sreg2);
			break;
		
		case OP_PMAXB:
			amd64_sse_pmaxsb_reg_reg (code, ins->sreg1, ins->sreg2);
			break;
		case OP_PMAXW:
			amd64_sse_pmaxsw_reg_reg (code, ins->sreg1, ins->sreg2);
			break;
		case OP_PMAXD:
			amd64_sse_pmaxsd_reg_reg (code, ins->sreg1, ins->sreg2);
			break;

		case OP_PAVGB_UN:
			amd64_sse_pavgb_reg_reg (code, ins->sreg1, ins->sreg2);
			break;
		case OP_PAVGW_UN:
			amd64_sse_pavgw_reg_reg (code, ins->sreg1, ins->sreg2);
			break;

		case OP_PMINB_UN:
			amd64_sse_pminub_reg_reg (code, ins->sreg1, ins->sreg2);
			break;
		case OP_PMINW_UN:
			amd64_sse_pminuw_reg_reg (code, ins->sreg1, ins->sreg2);
			break;
		case OP_PMIND_UN:
			amd64_sse_pminud_reg_reg (code, ins->sreg1, ins->sreg2);
			break;

		case OP_PMINB:
			amd64_sse_pminsb_reg_reg (code, ins->sreg1, ins->sreg2);
			break;
		case OP_PMINW:
			amd64_sse_pminsw_reg_reg (code, ins->sreg1, ins->sreg2);
			break;
		case OP_PMIND:
			amd64_sse_pminsd_reg_reg (code, ins->sreg1, ins->sreg2);
			break;

		case OP_PCMPEQB:
			amd64_sse_pcmpeqb_reg_reg (code, ins->sreg1, ins->sreg2);
			break;
		case OP_PCMPEQW:
			amd64_sse_pcmpeqw_reg_reg (code, ins->sreg1, ins->sreg2);
			break;
		case OP_PCMPEQD:
			amd64_sse_pcmpeqd_reg_reg (code, ins->sreg1, ins->sreg2);
			break;
		case OP_PCMPEQQ:
			amd64_sse_pcmpeqq_reg_reg (code, ins->sreg1, ins->sreg2);
			break;

		case OP_PCMPGTB:
			amd64_sse_pcmpgtb_reg_reg (code, ins->sreg1, ins->sreg2);
			break;
		case OP_PCMPGTW:
			amd64_sse_pcmpgtw_reg_reg (code, ins->sreg1, ins->sreg2);
			break;
		case OP_PCMPGTD:
			amd64_sse_pcmpgtd_reg_reg (code, ins->sreg1, ins->sreg2);
			break;
		case OP_PCMPGTQ:
			amd64_sse_pcmpgtq_reg_reg (code, ins->sreg1, ins->sreg2);
			break;

		case OP_PSUM_ABS_DIFF:
			amd64_sse_psadbw_reg_reg (code, ins->sreg1, ins->sreg2);
			break;

		case OP_UNPACK_LOWB:
			amd64_sse_punpcklbw_reg_reg (code, ins->sreg1, ins->sreg2);
			break;
		case OP_UNPACK_LOWW:
			amd64_sse_punpcklwd_reg_reg (code, ins->sreg1, ins->sreg2);
			break;
		case OP_UNPACK_LOWD:
			amd64_sse_punpckldq_reg_reg (code, ins->sreg1, ins->sreg2);
			break;
		case OP_UNPACK_LOWQ:
			amd64_sse_punpcklqdq_reg_reg (code, ins->sreg1, ins->sreg2);
			break;
		case OP_UNPACK_LOWPS:
			amd64_sse_unpcklps_reg_reg (code, ins->sreg1, ins->sreg2);
			break;
		case OP_UNPACK_LOWPD:
			amd64_sse_unpcklpd_reg_reg (code, ins->sreg1, ins->sreg2);
			break;

		case OP_UNPACK_HIGHB:
			amd64_sse_punpckhbw_reg_reg (code, ins->sreg1, ins->sreg2);
			break;
		case OP_UNPACK_HIGHW:
			amd64_sse_punpckhwd_reg_reg (code, ins->sreg1, ins->sreg2);
			break;
		case OP_UNPACK_HIGHD:
			amd64_sse_punpckhdq_reg_reg (code, ins->sreg1, ins->sreg2);
			break;
		case OP_UNPACK_HIGHQ:
			amd64_sse_punpckhqdq_reg_reg (code, ins->sreg1, ins->sreg2);
			break;
		case OP_UNPACK_HIGHPS:
			amd64_sse_unpckhps_reg_reg (code, ins->sreg1, ins->sreg2);
			break;
		case OP_UNPACK_HIGHPD:
			amd64_sse_unpckhpd_reg_reg (code, ins->sreg1, ins->sreg2);
			break;

		case OP_PACKW:
			amd64_sse_packsswb_reg_reg (code, ins->sreg1, ins->sreg2);
			break;
		case OP_PACKD:
			amd64_sse_packssdw_reg_reg (code, ins->sreg1, ins->sreg2);
			break;
		case OP_PACKW_UN:
			amd64_sse_packuswb_reg_reg (code, ins->sreg1, ins->sreg2);
			break;
		case OP_PACKD_UN:
			amd64_sse_packusdw_reg_reg (code, ins->sreg1, ins->sreg2);
			break;

		case OP_PADDB_SAT_UN:
			amd64_sse_paddusb_reg_reg (code, ins->sreg1, ins->sreg2);
			break;
		case OP_PSUBB_SAT_UN:
			amd64_sse_psubusb_reg_reg (code, ins->sreg1, ins->sreg2);
			break;
		case OP_PADDW_SAT_UN:
			amd64_sse_paddusw_reg_reg (code, ins->sreg1, ins->sreg2);
			break;
		case OP_PSUBW_SAT_UN:
			amd64_sse_psubusw_reg_reg (code, ins->sreg1, ins->sreg2);
			break;

		case OP_PADDB_SAT:
			amd64_sse_paddsb_reg_reg (code, ins->sreg1, ins->sreg2);
			break;
		case OP_PSUBB_SAT:
			amd64_sse_psubsb_reg_reg (code, ins->sreg1, ins->sreg2);
			break;
		case OP_PADDW_SAT:
			amd64_sse_paddsw_reg_reg (code, ins->sreg1, ins->sreg2);
			break;
		case OP_PSUBW_SAT:
			amd64_sse_psubsw_reg_reg (code, ins->sreg1, ins->sreg2);
			break;
			
		case OP_PMULW:
			amd64_sse_pmullw_reg_reg (code, ins->sreg1, ins->sreg2);
			break;
		case OP_PMULD:
			amd64_sse_pmulld_reg_reg (code, ins->sreg1, ins->sreg2);
			break;
		case OP_PMULQ:
			amd64_sse_pmuludq_reg_reg (code, ins->sreg1, ins->sreg2);
			break;
		case OP_PMULW_HIGH_UN:
			amd64_sse_pmulhuw_reg_reg (code, ins->sreg1, ins->sreg2);
			break;
		case OP_PMULW_HIGH:
			amd64_sse_pmulhw_reg_reg (code, ins->sreg1, ins->sreg2);
			break;

		case OP_PSHRW:
			amd64_sse_psrlw_reg_imm (code, ins->dreg, ins->inst_imm);
			break;
		case OP_PSHRW_REG:
			amd64_sse_psrlw_reg_reg (code, ins->dreg, ins->sreg2);
			break;

		case OP_PSARW:
			amd64_sse_psraw_reg_imm (code, ins->dreg, ins->inst_imm);
			break;
		case OP_PSARW_REG:
			amd64_sse_psraw_reg_reg (code, ins->dreg, ins->sreg2);
			break;

		case OP_PSHLW:
			amd64_sse_psllw_reg_imm (code, ins->dreg, ins->inst_imm);
			break;
		case OP_PSHLW_REG:
			amd64_sse_psllw_reg_reg (code, ins->dreg, ins->sreg2);
			break;

		case OP_PSHRD:
			amd64_sse_psrld_reg_imm (code, ins->dreg, ins->inst_imm);
			break;
		case OP_PSHRD_REG:
			amd64_sse_psrld_reg_reg (code, ins->dreg, ins->sreg2);
			break;

		case OP_PSARD:
			amd64_sse_psrad_reg_imm (code, ins->dreg, ins->inst_imm);
			break;
		case OP_PSARD_REG:
			amd64_sse_psrad_reg_reg (code, ins->dreg, ins->sreg2);
			break;

		case OP_PSHLD:
			amd64_sse_pslld_reg_imm (code, ins->dreg, ins->inst_imm);
			break;
		case OP_PSHLD_REG:
			amd64_sse_pslld_reg_reg (code, ins->dreg, ins->sreg2);
			break;

		case OP_PSHRQ:
			amd64_sse_psrlq_reg_imm (code, ins->dreg, ins->inst_imm);
			break;
		case OP_PSHRQ_REG:
			amd64_sse_psrlq_reg_reg (code, ins->dreg, ins->sreg2);
			break;
		
		/*TODO: This is appart of the sse spec but not added
		case OP_PSARQ:
			amd64_sse_psraq_reg_imm (code, ins->dreg, ins->inst_imm);
			break;
		case OP_PSARQ_REG:
			amd64_sse_psraq_reg_reg (code, ins->dreg, ins->sreg2);
			break;	
		*/
	
		case OP_PSHLQ:
			amd64_sse_psllq_reg_imm (code, ins->dreg, ins->inst_imm);
			break;
		case OP_PSHLQ_REG:
			amd64_sse_psllq_reg_reg (code, ins->dreg, ins->sreg2);
			break;	

		case OP_ICONV_TO_X:
			amd64_movd_xreg_reg_size (code, ins->dreg, ins->sreg1, 4);
			break;
		case OP_EXTRACT_I4:
			amd64_movd_reg_xreg_size (code, ins->dreg, ins->sreg1, 4);
			break;
		case OP_EXTRACT_I8:
			if (ins->inst_c0) {
				amd64_movhlps_reg_reg (code, AMD64_XMM15, ins->sreg1);
				amd64_movd_reg_xreg_size (code, ins->dreg, AMD64_XMM15, 8);
			} else {
				amd64_movd_reg_xreg_size (code, ins->dreg, ins->sreg1, 8);
			}
			break;
		case OP_EXTRACT_I1:
		case OP_EXTRACT_U1:
			amd64_movd_reg_xreg_size (code, ins->dreg, ins->sreg1, 4);
			if (ins->inst_c0)
				amd64_shift_reg_imm (code, X86_SHR, ins->dreg, ins->inst_c0 * 8);
			amd64_widen_reg (code, ins->dreg, ins->dreg, ins->opcode == OP_EXTRACT_I1, FALSE);
			break;
		case OP_EXTRACT_I2:
		case OP_EXTRACT_U2:
			/*amd64_movd_reg_xreg_size (code, ins->dreg, ins->sreg1, 4);
			if (ins->inst_c0)
				amd64_shift_reg_imm_size (code, X86_SHR, ins->dreg, 16, 4);*/
			amd64_sse_pextrw_reg_reg_imm (code, ins->dreg, ins->sreg1, ins->inst_c0);
			amd64_widen_reg_size (code, ins->dreg, ins->dreg, ins->opcode == OP_EXTRACT_I2, TRUE, 4);
			break;
		case OP_EXTRACT_R8:
			if (ins->inst_c0)
				amd64_movhlps_reg_reg (code, ins->dreg, ins->sreg1);
			else
				amd64_sse_movsd_reg_reg (code, ins->dreg, ins->sreg1);
			break;
		case OP_INSERT_I2:
			amd64_sse_pinsrw_reg_reg_imm (code, ins->sreg1, ins->sreg2, ins->inst_c0);
			break;
		case OP_EXTRACTX_U2:
			amd64_sse_pextrw_reg_reg_imm (code, ins->dreg, ins->sreg1, ins->inst_c0);
			break;
		case OP_INSERTX_U1_SLOW:
			/*sreg1 is the extracted ireg (scratch)
			/sreg2 is the to be inserted ireg (scratch)
			/dreg is the xreg to receive the value*/

			/*clear the bits from the extracted word*/
			amd64_alu_reg_imm (code, X86_AND, ins->sreg1, ins->inst_c0 & 1 ? 0x00FF : 0xFF00);
			/*shift the value to insert if needed*/
			if (ins->inst_c0 & 1)
				amd64_shift_reg_imm_size (code, X86_SHL, ins->sreg2, 8, 4);
			/*join them together*/
			amd64_alu_reg_reg (code, X86_OR, ins->sreg1, ins->sreg2);
			amd64_sse_pinsrw_reg_reg_imm (code, ins->dreg, ins->sreg1, ins->inst_c0 / 2);
			break;
		case OP_INSERTX_I4_SLOW:
			amd64_sse_pinsrw_reg_reg_imm (code, ins->dreg, ins->sreg2, ins->inst_c0 * 2);
			amd64_shift_reg_imm (code, X86_SHR, ins->sreg2, 16);
			amd64_sse_pinsrw_reg_reg_imm (code, ins->dreg, ins->sreg2, ins->inst_c0 * 2 + 1);
			break;
		case OP_INSERTX_I8_SLOW:
			amd64_movd_xreg_reg_size(code, AMD64_XMM15, ins->sreg2, 8);
			if (ins->inst_c0)
				amd64_movlhps_reg_reg (code, ins->dreg, AMD64_XMM15);
			else
				amd64_sse_movsd_reg_reg (code, ins->dreg, AMD64_XMM15);
			break;

		case OP_INSERTX_R4_SLOW:
			switch (ins->inst_c0) {
			case 0:
				amd64_sse_cvtsd2ss_reg_reg (code, ins->dreg, ins->sreg2);
				break;
			case 1:
				amd64_sse_pshufd_reg_reg_imm (code, ins->dreg, ins->dreg, mono_simd_shuffle_mask(1, 0, 2, 3));
				amd64_sse_cvtsd2ss_reg_reg (code, ins->dreg, ins->sreg2);
				amd64_sse_pshufd_reg_reg_imm (code, ins->dreg, ins->dreg, mono_simd_shuffle_mask(1, 0, 2, 3));
				break;
			case 2:
				amd64_sse_pshufd_reg_reg_imm (code, ins->dreg, ins->dreg, mono_simd_shuffle_mask(2, 1, 0, 3));
				amd64_sse_cvtsd2ss_reg_reg (code, ins->dreg, ins->sreg2);
				amd64_sse_pshufd_reg_reg_imm (code, ins->dreg, ins->dreg, mono_simd_shuffle_mask(2, 1, 0, 3));
				break;
			case 3:
				amd64_sse_pshufd_reg_reg_imm (code, ins->dreg, ins->dreg, mono_simd_shuffle_mask(3, 1, 2, 0));
				amd64_sse_cvtsd2ss_reg_reg (code, ins->dreg, ins->sreg2);
				amd64_sse_pshufd_reg_reg_imm (code, ins->dreg, ins->dreg, mono_simd_shuffle_mask(3, 1, 2, 0));
				break;
			}
			break;
		case OP_INSERTX_R8_SLOW:
			if (ins->inst_c0)
				amd64_movlhps_reg_reg (code, ins->dreg, ins->sreg2);
			else
				amd64_sse_movsd_reg_reg (code, ins->dreg, ins->sreg2);
			break;
		case OP_STOREX_MEMBASE_REG:
		case OP_STOREX_MEMBASE:
			amd64_sse_movups_membase_reg (code, ins->dreg, ins->inst_offset, ins->sreg1);
			break;
		case OP_LOADX_MEMBASE:
			amd64_sse_movups_reg_membase (code, ins->dreg, ins->sreg1, ins->inst_offset);
			break;
		case OP_LOADX_ALIGNED_MEMBASE:
			amd64_sse_movaps_reg_membase (code, ins->dreg, ins->sreg1, ins->inst_offset);
			break;
		case OP_STOREX_ALIGNED_MEMBASE_REG:
			amd64_sse_movaps_membase_reg (code, ins->dreg, ins->inst_offset, ins->sreg1);
			break;
		case OP_STOREX_NTA_MEMBASE_REG:
			amd64_sse_movntps_reg_membase (code, ins->dreg, ins->sreg1, ins->inst_offset);
			break;
		case OP_PREFETCH_MEMBASE:
			amd64_sse_prefetch_reg_membase (code, ins->backend.arg_info, ins->sreg1, ins->inst_offset);
			break;

		case OP_XMOVE:
			/*FIXME the peephole pass should have killed this*/
			if (ins->dreg != ins->sreg1)
				amd64_sse_movaps_reg_reg (code, ins->dreg, ins->sreg1);
			break;		
		case OP_XZERO:
			amd64_sse_pxor_reg_reg (code, ins->dreg, ins->dreg);
			break;
		case OP_ICONV_TO_R8_RAW:
			amd64_movd_xreg_reg_size (code, ins->dreg, ins->sreg1, 4);
			amd64_sse_cvtss2sd_reg_reg (code, ins->dreg, ins->dreg);
			break;

		case OP_FCONV_TO_R8_X:
			amd64_sse_movsd_reg_reg (code, ins->dreg, ins->sreg1);
			break;

		case OP_XCONV_R8_TO_I4:
			amd64_sse_cvttsd2si_reg_xreg_size (code, ins->dreg, ins->sreg1, 4);
			switch (ins->backend.source_opcode) {
			case OP_FCONV_TO_I1:
				amd64_widen_reg (code, ins->dreg, ins->dreg, TRUE, FALSE);
				break;
			case OP_FCONV_TO_U1:
				amd64_widen_reg (code, ins->dreg, ins->dreg, FALSE, FALSE);
				break;
			case OP_FCONV_TO_I2:
				amd64_widen_reg (code, ins->dreg, ins->dreg, TRUE, TRUE);
				break;
			case OP_FCONV_TO_U2:
				amd64_widen_reg (code, ins->dreg, ins->dreg, FALSE, TRUE);
				break;
			}			
			break;

		case OP_EXPAND_I2:
			amd64_sse_pinsrw_reg_reg_imm (code, ins->dreg, ins->sreg1, 0);
			amd64_sse_pinsrw_reg_reg_imm (code, ins->dreg, ins->sreg1, 1);
			amd64_sse_pshufd_reg_reg_imm (code, ins->dreg, ins->dreg, 0);
			break;
		case OP_EXPAND_I4:
			amd64_movd_xreg_reg_size (code, ins->dreg, ins->sreg1, 4);
			amd64_sse_pshufd_reg_reg_imm (code, ins->dreg, ins->dreg, 0);
			break;
		case OP_EXPAND_I8:
			amd64_movd_xreg_reg_size (code, ins->dreg, ins->sreg1, 8);
			amd64_sse_pshufd_reg_reg_imm (code, ins->dreg, ins->dreg, 0x44);
			break;
		case OP_EXPAND_R4:
			amd64_sse_movsd_reg_reg (code, ins->dreg, ins->sreg1);
			amd64_sse_cvtsd2ss_reg_reg (code, ins->dreg, ins->dreg);
			amd64_sse_pshufd_reg_reg_imm (code, ins->dreg, ins->dreg, 0);
			break;
		case OP_EXPAND_R8:
			amd64_sse_movsd_reg_reg (code, ins->dreg, ins->sreg1);
			amd64_sse_pshufd_reg_reg_imm (code, ins->dreg, ins->dreg, 0x44);
			break;
#endif
		case OP_LIVERANGE_START: {
			if (cfg->verbose_level > 1)
				printf ("R%d START=0x%x\n", MONO_VARINFO (cfg, ins->inst_c0)->vreg, (int)(code - cfg->native_code));
			MONO_VARINFO (cfg, ins->inst_c0)->live_range_start = code - cfg->native_code;
			break;
		}
		case OP_LIVERANGE_END: {
			if (cfg->verbose_level > 1)
				printf ("R%d END=0x%x\n", MONO_VARINFO (cfg, ins->inst_c0)->vreg, (int)(code - cfg->native_code));
			MONO_VARINFO (cfg, ins->inst_c0)->live_range_end = code - cfg->native_code;
			break;
		}
<<<<<<< HEAD
		case OP_NACL_GC_SAFE_POINT: {
#if defined(__native_client_codegen__)
			code = emit_call (cfg, code, MONO_PATCH_INFO_ABS, (gpointer)mono_nacl_gc, TRUE);
#endif
			break;
		}
=======
		case OP_GC_LIVENESS_DEF:
		case OP_GC_LIVENESS_USE:
		case OP_GC_PARAM_SLOT_LIVENESS_DEF:
			ins->backend.pc_offset = code - cfg->native_code;
			break;
		case OP_GC_SPILL_SLOT_LIVENESS_DEF:
			ins->backend.pc_offset = code - cfg->native_code;
			bb->spill_slot_defs = g_slist_prepend_mempool (cfg->mempool, bb->spill_slot_defs, ins);
			break;
>>>>>>> 5d9c3fe5
		default:
			g_warning ("unknown opcode %s in %s()\n", mono_inst_name (ins->opcode), __FUNCTION__);
			g_assert_not_reached ();
		}

		if ((code - cfg->native_code - offset) > max_len) {
#if !defined(__native_client_codegen__)
			g_warning ("wrong maximal instruction length of instruction %s (expected %d, got %ld)",
				   mono_inst_name (ins->opcode), max_len, code - cfg->native_code - offset);
			g_assert_not_reached ();
#endif
		}
	       
		last_ins = ins;
		last_offset = offset;
	}

	cfg->code_len = code - cfg->native_code;
}

#endif /* DISABLE_JIT */

void
mono_arch_register_lowlevel_calls (void)
{
	/* The signature doesn't matter */
	mono_register_jit_icall (mono_amd64_throw_exception, "mono_amd64_throw_exception", mono_create_icall_signature ("void"), TRUE);
}

void
mono_arch_patch_code (MonoMethod *method, MonoDomain *domain, guint8 *code, MonoJumpInfo *ji, gboolean run_cctors)
{
	MonoJumpInfo *patch_info;
	gboolean compile_aot = !run_cctors;

	for (patch_info = ji; patch_info; patch_info = patch_info->next) {
		unsigned char *ip = patch_info->ip.i + code;
		unsigned char *target;

		target = mono_resolve_patch_target (method, domain, code, patch_info, run_cctors);

		if (compile_aot) {
			switch (patch_info->type) {
			case MONO_PATCH_INFO_BB:
			case MONO_PATCH_INFO_LABEL:
				break;
			default:
				/* No need to patch these */
				continue;
			}
		}

		switch (patch_info->type) {
		case MONO_PATCH_INFO_NONE:
			continue;
		case MONO_PATCH_INFO_METHOD_REL:
		case MONO_PATCH_INFO_R8:
		case MONO_PATCH_INFO_R4:
			g_assert_not_reached ();
			continue;
		case MONO_PATCH_INFO_BB:
			break;
		default:
			break;
		}

		/* 
		 * Debug code to help track down problems where the target of a near call is
		 * is not valid.
		 */
		if (amd64_is_near_call (ip)) {
			gint64 disp = (guint8*)target - (guint8*)ip;

			if (!amd64_is_imm32 (disp)) {
				printf ("TYPE: %d\n", patch_info->type);
				switch (patch_info->type) {
				case MONO_PATCH_INFO_INTERNAL_METHOD:
					printf ("V: %s\n", patch_info->data.name);
					break;
				case MONO_PATCH_INFO_METHOD_JUMP:
				case MONO_PATCH_INFO_METHOD:
					printf ("V: %s\n", patch_info->data.method->name);
					break;
				default:
					break;
				}
			}
		}

		amd64_patch (ip, (gpointer)target);
	}
}

#ifndef DISABLE_JIT

static int
get_max_epilog_size (MonoCompile *cfg)
{
	int max_epilog_size = 16;
	
	if (cfg->method->save_lmf)
		max_epilog_size += 256;
	
	if (mono_jit_trace_calls != NULL)
		max_epilog_size += 50;

	if (cfg->prof_options & MONO_PROFILE_ENTER_LEAVE)
		max_epilog_size += 50;

	max_epilog_size += (AMD64_NREG * 2);

	return max_epilog_size;
}

/*
 * This macro is used for testing whenever the unwinder works correctly at every point
 * where an async exception can happen.
 */
/* This will generate a SIGSEGV at the given point in the code */
#define async_exc_point(code) do { \
    if (mono_inject_async_exc_method && mono_method_desc_full_match (mono_inject_async_exc_method, cfg->method)) { \
         if (cfg->arch.async_point_count == mono_inject_async_exc_pos) \
             amd64_mov_reg_mem (code, AMD64_RAX, 0, 4); \
         cfg->arch.async_point_count ++; \
    } \
} while (0)

guint8 *
mono_arch_emit_prolog (MonoCompile *cfg)
{
	MonoMethod *method = cfg->method;
	MonoBasicBlock *bb;
	MonoMethodSignature *sig;
	MonoInst *ins;
	int alloc_size, pos, i, cfa_offset, quad, max_epilog_size;
	guint8 *code;
	CallInfo *cinfo;
	gint32 lmf_offset = cfg->arch.lmf_offset;
	gboolean args_clobbered = FALSE;
	gboolean trace = FALSE;
#ifdef __native_client_codegen__
	guint alignment_check;
#endif

	cfg->code_size =  MAX (cfg->header->code_size * 4, 10240);

#if defined(__default_codegen__)
	code = cfg->native_code = g_malloc (cfg->code_size);
#elif defined(__native_client_codegen__)
	/* native_code_alloc is not 32-byte aligned, native_code is. */
	cfg->native_code_alloc = g_malloc (cfg->code_size + kNaClAlignment);

	/* Align native_code to next nearest kNaclAlignment byte. */
	cfg->native_code = (uintptr_t)cfg->native_code_alloc + kNaClAlignment;
	cfg->native_code = (uintptr_t)cfg->native_code & ~kNaClAlignmentMask;

	code = cfg->native_code;

	alignment_check = (guint)cfg->native_code & kNaClAlignmentMask;
	g_assert (alignment_check == 0);
#endif

	if (mono_jit_trace_calls != NULL && mono_trace_eval (method))
		trace = TRUE;

	/* Amount of stack space allocated by register saving code */
	pos = 0;

	/* Offset between RSP and the CFA */
	cfa_offset = 0;

	/* 
	 * The prolog consists of the following parts:
	 * FP present:
	 * - push rbp, mov rbp, rsp
	 * - save callee saved regs using pushes
	 * - allocate frame
	 * - save rgctx if needed
	 * - save lmf if needed
	 * FP not present:
	 * - allocate frame
	 * - save rgctx if needed
	 * - save lmf if needed
	 * - save callee saved regs using moves
	 */

	// CFA = sp + 8
	cfa_offset = 8;
	mono_emit_unwind_op_def_cfa (cfg, code, AMD64_RSP, 8);
	// IP saved at CFA - 8
	mono_emit_unwind_op_offset (cfg, code, AMD64_RIP, -cfa_offset);
	async_exc_point (code);
	mini_gc_set_slot_type_from_cfa (cfg, -cfa_offset, SLOT_NOREF);

	if (!cfg->arch.omit_fp) {
		amd64_push_reg (code, AMD64_RBP);
		cfa_offset += 8;
		mono_emit_unwind_op_def_cfa_offset (cfg, code, cfa_offset);
		mono_emit_unwind_op_offset (cfg, code, AMD64_RBP, - cfa_offset);
		async_exc_point (code);
#ifdef HOST_WIN32
		mono_arch_unwindinfo_add_push_nonvol (&cfg->arch.unwindinfo, cfg->native_code, code, AMD64_RBP);
#endif
		/* These are handled automatically by the stack marking code */
		mini_gc_set_slot_type_from_cfa (cfg, -cfa_offset, SLOT_NOREF);
		
		amd64_mov_reg_reg (code, AMD64_RBP, AMD64_RSP, sizeof(mgreg_t));
		mono_emit_unwind_op_def_cfa_reg (cfg, code, AMD64_RBP);
		async_exc_point (code);
#ifdef HOST_WIN32
		mono_arch_unwindinfo_add_set_fpreg (&cfg->arch.unwindinfo, cfg->native_code, code, AMD64_RBP);
#endif
	}

	/* Save callee saved registers */
	if (!cfg->arch.omit_fp && !method->save_lmf) {
		int offset = cfa_offset;

		for (i = 0; i < AMD64_NREG; ++i)
			if (AMD64_IS_CALLEE_SAVED_REG (i) && (cfg->used_int_regs & (1 << i))) {
				amd64_push_reg (code, i);
				pos += 8; /* AMD64 push inst is always 8 bytes, no way to change it */
				offset += 8;
				mono_emit_unwind_op_offset (cfg, code, i, - offset);
				async_exc_point (code);

				/* These are handled automatically by the stack marking code */
				mini_gc_set_slot_type_from_cfa (cfg, - offset, SLOT_NOREF);
			}
	}

	/* The param area is always at offset 0 from sp */
	/* This needs to be allocated here, since it has to come after the spill area */
	if (cfg->arch.no_pushes && cfg->param_area) {
		if (cfg->arch.omit_fp)
			// FIXME:
			g_assert_not_reached ();
		cfg->stack_offset += ALIGN_TO (cfg->param_area, sizeof(mgreg_t));
	}

	if (cfg->arch.omit_fp) {
		/* 
		 * On enter, the stack is misaligned by the pushing of the return
		 * address. It is either made aligned by the pushing of %rbp, or by
		 * this.
		 */
		alloc_size = ALIGN_TO (cfg->stack_offset, 8);
		if ((alloc_size % 16) == 0) {
			alloc_size += 8;
			/* Mark the padding slot as NOREF */
			mini_gc_set_slot_type_from_cfa (cfg, -cfa_offset - sizeof (mgreg_t), SLOT_NOREF);
		}
	} else {
		alloc_size = ALIGN_TO (cfg->stack_offset, MONO_ARCH_FRAME_ALIGNMENT);
		if (cfg->stack_offset != alloc_size) {
			/* Mark the padding slot as NOREF */
			mini_gc_set_slot_type_from_fp (cfg, -alloc_size + cfg->param_area, SLOT_NOREF);
		}
		cfg->arch.sp_fp_offset = alloc_size;
		alloc_size -= pos;
	}

	cfg->arch.stack_alloc_size = alloc_size;

	/* Allocate stack frame */
	if (alloc_size) {
		/* See mono_emit_stack_alloc */
#if defined(HOST_WIN32) || defined(MONO_ARCH_SIGSEGV_ON_ALTSTACK)
		guint32 remaining_size = alloc_size;
		/*FIXME handle unbounded code expansion, we should use a loop in case of more than X interactions*/
		guint32 required_code_size = ((remaining_size / 0x1000) + 1) * 10; /*10 is the max size of amd64_alu_reg_imm + amd64_test_membase_reg*/
		guint32 offset = code - cfg->native_code;
		if (G_UNLIKELY (required_code_size >= (cfg->code_size - offset))) {
			while (required_code_size >= (cfg->code_size - offset))
				cfg->code_size *= 2;
			cfg->native_code = mono_realloc_native_code (cfg);
			code = cfg->native_code + offset;
			mono_jit_stats.code_reallocs++;
		}

		while (remaining_size >= 0x1000) {
			amd64_alu_reg_imm (code, X86_SUB, AMD64_RSP, 0x1000);
 			if (cfg->arch.omit_fp) {
				cfa_offset += 0x1000;
 				mono_emit_unwind_op_def_cfa_offset (cfg, code, cfa_offset);
			}
			async_exc_point (code);
#ifdef HOST_WIN32
			if (cfg->arch.omit_fp) 
				mono_arch_unwindinfo_add_alloc_stack (&cfg->arch.unwindinfo, cfg->native_code, code, 0x1000);
#endif

			amd64_test_membase_reg (code, AMD64_RSP, 0, AMD64_RSP);
			remaining_size -= 0x1000;
		}
		if (remaining_size) {
			amd64_alu_reg_imm (code, X86_SUB, AMD64_RSP, remaining_size);
 			if (cfg->arch.omit_fp) {
				cfa_offset += remaining_size;
 				mono_emit_unwind_op_def_cfa_offset (cfg, code, cfa_offset);
				async_exc_point (code);
			}
#ifdef HOST_WIN32
			if (cfg->arch.omit_fp) 
				mono_arch_unwindinfo_add_alloc_stack (&cfg->arch.unwindinfo, cfg->native_code, code, remaining_size);
#endif
		}
#else
		amd64_alu_reg_imm (code, X86_SUB, AMD64_RSP, alloc_size);
		if (cfg->arch.omit_fp) {
			cfa_offset += alloc_size;
			mono_emit_unwind_op_def_cfa_offset (cfg, code, cfa_offset);
			async_exc_point (code);
		}
#endif
	}

	/* Stack alignment check */
#if 0
	{
		amd64_mov_reg_reg (code, AMD64_RAX, AMD64_RSP, 8);
		amd64_alu_reg_imm (code, X86_AND, AMD64_RAX, 0xf);
		amd64_alu_reg_imm (code, X86_CMP, AMD64_RAX, 0);
		x86_branch8 (code, X86_CC_EQ, 2, FALSE);
		amd64_breakpoint (code);
	}
#endif

#ifndef TARGET_WIN32
	if (mini_get_debug_options ()->init_stacks) {
		/* Fill the stack frame with a dummy value to force deterministic behavior */
	
		/* Save registers to the red zone */
		amd64_mov_membase_reg (code, AMD64_RSP, -8, AMD64_RDI, 8);
		amd64_mov_membase_reg (code, AMD64_RSP, -16, AMD64_RCX, 8);

		amd64_mov_reg_imm (code, AMD64_RAX, 0x2a2a2a2a2a2a2a2a);
		amd64_mov_reg_imm (code, AMD64_RCX, alloc_size / 8);
		amd64_mov_reg_reg (code, AMD64_RDI, AMD64_RSP, 8);

		amd64_cld (code);
#if defined(__default_codegen__)
		amd64_prefix (code, X86_REP_PREFIX);
		amd64_stosl (code);
#elif defined(__native_client_codegen__)
		/* NaCl stos pseudo-instruction */
		amd64_codegen_pre (code);
		/* First, clear the upper 32 bits of RDI (mov %edi, %edi)  */
		amd64_mov_reg_reg (code, AMD64_RDI, AMD64_RDI, 4);
		/* Add %r15 to %rdi using lea, condition flags unaffected. */
		amd64_lea_memindex_size (code, AMD64_RDI, AMD64_R15, 0, AMD64_RDI, 0, 8);
		amd64_prefix (code, X86_REP_PREFIX);
		amd64_stosl (code);
		amd64_codegen_post (code);
#endif /* __native_client_codegen__ */

		amd64_mov_reg_membase (code, AMD64_RDI, AMD64_RSP, -8, 8);
		amd64_mov_reg_membase (code, AMD64_RCX, AMD64_RSP, -16, 8);
	}
#endif	

	/* Save LMF */
	if (method->save_lmf) {
		/* 
		 * The ip field is not set, the exception handling code will obtain it from the stack location pointed to by the sp field.
		 */
		/* 
		 * sp is saved right before calls but we need to save it here too so
		 * async stack walks would work.
		 */
		amd64_mov_membase_reg (code, cfg->frame_reg, cfg->arch.lmf_offset + G_STRUCT_OFFSET (MonoLMF, rsp), AMD64_RSP, 8);
		/* Skip method (only needed for trampoline LMF frames) */
		/* Save callee saved regs */
		for (i = 0; i < MONO_MAX_IREGS; ++i) {
			int offset;

			switch (i) {
			case AMD64_RBX: offset = G_STRUCT_OFFSET (MonoLMF, rbx); break;
			case AMD64_RBP: offset = G_STRUCT_OFFSET (MonoLMF, rbp); break;
			case AMD64_R12: offset = G_STRUCT_OFFSET (MonoLMF, r12); break;
			case AMD64_R13: offset = G_STRUCT_OFFSET (MonoLMF, r13); break;
			case AMD64_R14: offset = G_STRUCT_OFFSET (MonoLMF, r14); break;
#ifndef __native_client_codegen__
			case AMD64_R15: offset = G_STRUCT_OFFSET (MonoLMF, r15); break;
#endif
#ifdef HOST_WIN32
			case AMD64_RDI: offset = G_STRUCT_OFFSET (MonoLMF, rdi); break;
			case AMD64_RSI: offset = G_STRUCT_OFFSET (MonoLMF, rsi); break;
#endif
			default:
				offset = -1;
				break;
			}

			if (offset != -1) {
				amd64_mov_membase_reg (code, cfg->frame_reg, lmf_offset + offset, i, 8);
				if (cfg->arch.omit_fp || (i != AMD64_RBP))
					mono_emit_unwind_op_offset (cfg, code, i, - (cfa_offset - (lmf_offset + offset)));
			}
		}

		/* These can't contain refs */
		mini_gc_set_slot_type_from_fp (cfg, lmf_offset + G_STRUCT_OFFSET (MonoLMF, previous_lmf), SLOT_NOREF);
		mini_gc_set_slot_type_from_fp (cfg, lmf_offset + G_STRUCT_OFFSET (MonoLMF, lmf_addr), SLOT_NOREF);
		mini_gc_set_slot_type_from_fp (cfg, lmf_offset + G_STRUCT_OFFSET (MonoLMF, method), SLOT_NOREF);
		mini_gc_set_slot_type_from_fp (cfg, lmf_offset + G_STRUCT_OFFSET (MonoLMF, rip), SLOT_NOREF);
		mini_gc_set_slot_type_from_fp (cfg, lmf_offset + G_STRUCT_OFFSET (MonoLMF, rsp), SLOT_NOREF);

		/* These are handled automatically by the stack marking code */
		mini_gc_set_slot_type_from_fp (cfg, lmf_offset + G_STRUCT_OFFSET (MonoLMF, rbx), SLOT_NOREF);
		mini_gc_set_slot_type_from_fp (cfg, lmf_offset + G_STRUCT_OFFSET (MonoLMF, rbp), SLOT_NOREF);
		mini_gc_set_slot_type_from_fp (cfg, lmf_offset + G_STRUCT_OFFSET (MonoLMF, r12), SLOT_NOREF);
		mini_gc_set_slot_type_from_fp (cfg, lmf_offset + G_STRUCT_OFFSET (MonoLMF, r13), SLOT_NOREF);
		mini_gc_set_slot_type_from_fp (cfg, lmf_offset + G_STRUCT_OFFSET (MonoLMF, r14), SLOT_NOREF);
		mini_gc_set_slot_type_from_fp (cfg, lmf_offset + G_STRUCT_OFFSET (MonoLMF, r15), SLOT_NOREF);
#ifdef HOST_WIN32
		mini_gc_set_slot_type_from_fp (cfg, lmf_offset + G_STRUCT_OFFSET (MonoLMF, rdi), SLOT_NOREF);
		mini_gc_set_slot_type_from_fp (cfg, lmf_offset + G_STRUCT_OFFSET (MonoLMF, rsi), SLOT_NOREF);
#endif

	}

	/* Save callee saved registers */
	if (cfg->arch.omit_fp && !method->save_lmf) {
		gint32 save_area_offset = cfg->arch.reg_save_area_offset;

		/* Save caller saved registers after sp is adjusted */
		/* The registers are saved at the bottom of the frame */
		/* FIXME: Optimize this so the regs are saved at the end of the frame in increasing order */
		for (i = 0; i < AMD64_NREG; ++i)
			if (AMD64_IS_CALLEE_SAVED_REG (i) && (cfg->used_int_regs & (1 << i))) {
				amd64_mov_membase_reg (code, AMD64_RSP, save_area_offset, i, 8);
				mono_emit_unwind_op_offset (cfg, code, i, - (cfa_offset - save_area_offset));

				/* These are handled automatically by the stack marking code */
				mini_gc_set_slot_type_from_cfa (cfg, - (cfa_offset - save_area_offset), SLOT_NOREF);

				save_area_offset += 8;
				async_exc_point (code);
			}
	}

	/* store runtime generic context */
	if (cfg->rgctx_var) {
		g_assert (cfg->rgctx_var->opcode == OP_REGOFFSET &&
				(cfg->rgctx_var->inst_basereg == AMD64_RBP || cfg->rgctx_var->inst_basereg == AMD64_RSP));

		amd64_mov_membase_reg (code, cfg->rgctx_var->inst_basereg, cfg->rgctx_var->inst_offset, MONO_ARCH_RGCTX_REG, sizeof(gpointer));
	}

	/* compute max_length in order to use short forward jumps */
	max_epilog_size = get_max_epilog_size (cfg);
	if (cfg->opt & MONO_OPT_BRANCH) {
		for (bb = cfg->bb_entry; bb; bb = bb->next_bb) {
			MonoInst *ins;
			int max_length = 0;

			if (cfg->prof_options & MONO_PROFILE_COVERAGE)
				max_length += 6;
			/* max alignment for loops */
			if ((cfg->opt & MONO_OPT_LOOP) && bb_is_loop_start (bb))
				max_length += LOOP_ALIGNMENT;
#ifdef __native_client_codegen__
			/* max alignment for native client */
			max_length += kNaClAlignment;
#endif

			MONO_BB_FOR_EACH_INS (bb, ins) {
#ifdef __native_client_codegen__
				{
					int space_in_block = kNaClAlignment -
						((max_length + cfg->code_len) & kNaClAlignmentMask);
					int max_len = ((guint8 *)ins_get_spec (ins->opcode))[MONO_INST_LEN];
					if (space_in_block < max_len && max_len < kNaClAlignment) {
						max_length += space_in_block;
					}
				}
#endif  /*__native_client_codegen__*/
				max_length += ((guint8 *)ins_get_spec (ins->opcode))[MONO_INST_LEN];
			}

			/* Take prolog and epilog instrumentation into account */
			if (bb == cfg->bb_entry || bb == cfg->bb_exit)
				max_length += max_epilog_size;
			
			bb->max_length = max_length;
		}
	}

	sig = mono_method_signature (method);
	pos = 0;

	cinfo = cfg->arch.cinfo;

	if (sig->ret->type != MONO_TYPE_VOID) {
		/* Save volatile arguments to the stack */
		if (cfg->vret_addr && (cfg->vret_addr->opcode != OP_REGVAR))
			amd64_mov_membase_reg (code, cfg->vret_addr->inst_basereg, cfg->vret_addr->inst_offset, cinfo->ret.reg, 8);
	}

	/* Keep this in sync with emit_load_volatile_arguments */
	for (i = 0; i < sig->param_count + sig->hasthis; ++i) {
		ArgInfo *ainfo = cinfo->args + i;
		gint32 stack_offset;
		MonoType *arg_type;

		ins = cfg->args [i];

		if ((ins->flags & MONO_INST_IS_DEAD) && !trace)
			/* Unused arguments */
			continue;

		if (sig->hasthis && (i == 0))
			arg_type = &mono_defaults.object_class->byval_arg;
		else
			arg_type = sig->params [i - sig->hasthis];

		stack_offset = ainfo->offset + ARGS_OFFSET;

		if (cfg->globalra) {
			/* All the other moves are done by the register allocator */
			switch (ainfo->storage) {
 			case ArgInFloatSSEReg:
				amd64_sse_cvtss2sd_reg_reg (code, ainfo->reg, ainfo->reg);
				break;
			case ArgValuetypeInReg:
				for (quad = 0; quad < 2; quad ++) {
					switch (ainfo->pair_storage [quad]) {
					case ArgInIReg:
						amd64_mov_membase_reg (code, ins->inst_basereg, ins->inst_offset + (quad * sizeof(mgreg_t)), ainfo->pair_regs [quad], sizeof(mgreg_t));
						break;
					case ArgInFloatSSEReg:
						amd64_movss_membase_reg (code, ins->inst_basereg, ins->inst_offset + (quad * sizeof(mgreg_t)), ainfo->pair_regs [quad]);
						break;
					case ArgInDoubleSSEReg:
						amd64_movsd_membase_reg (code, ins->inst_basereg, ins->inst_offset + (quad * sizeof(mgreg_t)), ainfo->pair_regs [quad]);
						break;
					case ArgNone:
						break;
					default:
						g_assert_not_reached ();
					}
				}
				break;
			default:
				break;
			}

			continue;
		}

		/* Save volatile arguments to the stack */
		if (ins->opcode != OP_REGVAR) {
			switch (ainfo->storage) {
			case ArgInIReg: {
				guint32 size = 8;

				/* FIXME: I1 etc */
				/*
				if (stack_offset & 0x1)
					size = 1;
				else if (stack_offset & 0x2)
					size = 2;
				else if (stack_offset & 0x4)
					size = 4;
				else
					size = 8;
				*/
				amd64_mov_membase_reg (code, ins->inst_basereg, ins->inst_offset, ainfo->reg, size);
				break;
			}
			case ArgInFloatSSEReg:
				amd64_movss_membase_reg (code, ins->inst_basereg, ins->inst_offset, ainfo->reg);
				break;
			case ArgInDoubleSSEReg:
				amd64_movsd_membase_reg (code, ins->inst_basereg, ins->inst_offset, ainfo->reg);
				break;
			case ArgValuetypeInReg:
				for (quad = 0; quad < 2; quad ++) {
					switch (ainfo->pair_storage [quad]) {
					case ArgInIReg:
						amd64_mov_membase_reg (code, ins->inst_basereg, ins->inst_offset + (quad * sizeof(mgreg_t)), ainfo->pair_regs [quad], sizeof(mgreg_t));
						break;
					case ArgInFloatSSEReg:
						amd64_movss_membase_reg (code, ins->inst_basereg, ins->inst_offset + (quad * sizeof(mgreg_t)), ainfo->pair_regs [quad]);
						break;
					case ArgInDoubleSSEReg:
						amd64_movsd_membase_reg (code, ins->inst_basereg, ins->inst_offset + (quad * sizeof(mgreg_t)), ainfo->pair_regs [quad]);
						break;
					case ArgNone:
						break;
					default:
						g_assert_not_reached ();
					}
				}
				break;
			case ArgValuetypeAddrInIReg:
				if (ainfo->pair_storage [0] == ArgInIReg)
					amd64_mov_membase_reg (code, ins->inst_left->inst_basereg, ins->inst_left->inst_offset, ainfo->pair_regs [0],  sizeof (gpointer));
				break;
			default:
				break;
			}
		} else {
			/* Argument allocated to (non-volatile) register */
			switch (ainfo->storage) {
			case ArgInIReg:
				amd64_mov_reg_reg (code, ins->dreg, ainfo->reg, 8);
				break;
			case ArgOnStack:
				amd64_mov_reg_membase (code, ins->dreg, AMD64_RBP, ARGS_OFFSET + ainfo->offset, 8);
				break;
			default:
				g_assert_not_reached ();
			}
		}
	}

	/* Might need to attach the thread to the JIT  or change the domain for the callback */
	if (method->wrapper_type == MONO_WRAPPER_NATIVE_TO_MANAGED) {
		guint64 domain = (guint64)cfg->domain;

		args_clobbered = TRUE;

		/* 
		 * The call might clobber argument registers, but they are already
		 * saved to the stack/global regs.
		 */
		if (appdomain_tls_offset != -1 && lmf_tls_offset != -1) {
			guint8 *buf, *no_domain_branch;

			code = mono_amd64_emit_tls_get (code, AMD64_RAX, appdomain_tls_offset);
			if (cfg->compile_aot) {
				/* AOT code is only used in the root domain */
				amd64_mov_reg_imm (code, AMD64_ARG_REG1, 0);
			} else {
				if ((domain >> 32) == 0)
					amd64_mov_reg_imm_size (code, AMD64_ARG_REG1, domain, 4);
				else
					amd64_mov_reg_imm_size (code, AMD64_ARG_REG1, domain, 8);
			}
			amd64_alu_reg_reg (code, X86_CMP, AMD64_RAX, AMD64_ARG_REG1);
			no_domain_branch = code;
			x86_branch8 (code, X86_CC_NE, 0, 0);
			code = mono_amd64_emit_tls_get ( code, AMD64_RAX, lmf_addr_tls_offset);
			amd64_test_reg_reg (code, AMD64_RAX, AMD64_RAX);
			buf = code;
			x86_branch8 (code, X86_CC_NE, 0, 0);
			amd64_patch (no_domain_branch, code);
			code = emit_call (cfg, code, MONO_PATCH_INFO_INTERNAL_METHOD, 
					  (gpointer)"mono_jit_thread_attach", TRUE);
			amd64_patch (buf, code);
#ifdef HOST_WIN32
			/* The TLS key actually contains a pointer to the MonoJitTlsData structure */
			/* FIXME: Add a separate key for LMF to avoid this */
			amd64_alu_reg_imm (code, X86_ADD, AMD64_RAX, G_STRUCT_OFFSET (MonoJitTlsData, lmf));
#endif
		} else {
			g_assert (!cfg->compile_aot);
			if (cfg->compile_aot) {
				/* AOT code is only used in the root domain */
				amd64_mov_reg_imm (code, AMD64_ARG_REG1, 0);
			} else {
				if ((domain >> 32) == 0)
					amd64_mov_reg_imm_size (code, AMD64_ARG_REG1, domain, 4);
				else
					amd64_mov_reg_imm_size (code, AMD64_ARG_REG1, domain, 8);
			}
			code = emit_call (cfg, code, MONO_PATCH_INFO_INTERNAL_METHOD,
					  (gpointer)"mono_jit_thread_attach", TRUE);
		}
	}

	if (method->save_lmf) {
		if ((lmf_tls_offset != -1) && !optimize_for_xen) {
			/*
			 * Optimized version which uses the mono_lmf TLS variable instead of 
			 * indirection through the mono_lmf_addr TLS variable.
			 */
			/* %rax = previous_lmf */
			x86_prefix (code, X86_FS_PREFIX);
			amd64_mov_reg_mem (code, AMD64_RAX, lmf_tls_offset, 8);

			/* Save previous_lmf */
			amd64_mov_membase_reg (code, cfg->frame_reg, lmf_offset + G_STRUCT_OFFSET (MonoLMF, previous_lmf), AMD64_RAX, 8);
			/* Set new lmf */
			if (lmf_offset == 0) {
				x86_prefix (code, X86_FS_PREFIX);
				amd64_mov_mem_reg (code, lmf_tls_offset, cfg->frame_reg, 8);
			} else {
				amd64_lea_membase (code, AMD64_R11, cfg->frame_reg, lmf_offset);
				x86_prefix (code, X86_FS_PREFIX);
				amd64_mov_mem_reg (code, lmf_tls_offset, AMD64_R11, 8);
			}
		} else {
			if (lmf_addr_tls_offset != -1) {
				/* Load lmf quicky using the FS register */
				code = mono_amd64_emit_tls_get (code, AMD64_RAX, lmf_addr_tls_offset);
#ifdef HOST_WIN32
				/* The TLS key actually contains a pointer to the MonoJitTlsData structure */
				/* FIXME: Add a separate key for LMF to avoid this */
				amd64_alu_reg_imm (code, X86_ADD, AMD64_RAX, G_STRUCT_OFFSET (MonoJitTlsData, lmf));
#endif
			}
			else {
				/* 
				 * The call might clobber argument registers, but they are already
				 * saved to the stack/global regs.
				 */
				args_clobbered = TRUE;
				code = emit_call (cfg, code, MONO_PATCH_INFO_INTERNAL_METHOD, 
								  (gpointer)"mono_get_lmf_addr", TRUE);		
			}

			/* Save lmf_addr */
			amd64_mov_membase_reg (code, cfg->frame_reg, lmf_offset + G_STRUCT_OFFSET (MonoLMF, lmf_addr), AMD64_RAX, sizeof(gpointer));
			/* Save previous_lmf */
			amd64_mov_reg_membase (code, AMD64_R11, AMD64_RAX, 0, sizeof(gpointer));
			amd64_mov_membase_reg (code, cfg->frame_reg, lmf_offset + G_STRUCT_OFFSET (MonoLMF, previous_lmf), AMD64_R11, sizeof(gpointer));
			/* Set new lmf */
			amd64_lea_membase (code, AMD64_R11, cfg->frame_reg, lmf_offset);
			amd64_mov_membase_reg (code, AMD64_RAX, 0, AMD64_R11, sizeof(gpointer));
		}
	}

	if (trace) {
		args_clobbered = TRUE;
		code = mono_arch_instrument_prolog (cfg, mono_trace_enter_method, code, TRUE);
	}

	if (cfg->prof_options & MONO_PROFILE_ENTER_LEAVE)
		args_clobbered = TRUE;

	/*
	 * Optimize the common case of the first bblock making a call with the same
	 * arguments as the method. This works because the arguments are still in their
	 * original argument registers.
	 * FIXME: Generalize this
	 */
	if (!args_clobbered) {
		MonoBasicBlock *first_bb = cfg->bb_entry;
		MonoInst *next;

		next = mono_bb_first_ins (first_bb);
		if (!next && first_bb->next_bb) {
			first_bb = first_bb->next_bb;
			next = mono_bb_first_ins (first_bb);
		}

		if (first_bb->in_count > 1)
			next = NULL;

		for (i = 0; next && i < sig->param_count + sig->hasthis; ++i) {
			ArgInfo *ainfo = cinfo->args + i;
			gboolean match = FALSE;
			
			ins = cfg->args [i];
			if (ins->opcode != OP_REGVAR) {
				switch (ainfo->storage) {
				case ArgInIReg: {
					if (((next->opcode == OP_LOAD_MEMBASE) || (next->opcode == OP_LOADI4_MEMBASE)) && next->inst_basereg == ins->inst_basereg && next->inst_offset == ins->inst_offset) {
						if (next->dreg == ainfo->reg) {
							NULLIFY_INS (next);
							match = TRUE;
						} else {
							next->opcode = OP_MOVE;
							next->sreg1 = ainfo->reg;
							/* Only continue if the instruction doesn't change argument regs */
							if (next->dreg == ainfo->reg || next->dreg == AMD64_RAX)
								match = TRUE;
						}
					}
					break;
				}
				default:
					break;
				}
			} else {
				/* Argument allocated to (non-volatile) register */
				switch (ainfo->storage) {
				case ArgInIReg:
					if (next->opcode == OP_MOVE && next->sreg1 == ins->dreg && next->dreg == ainfo->reg) {
						NULLIFY_INS (next);
						match = TRUE;
					}
					break;
				default:
					break;
				}
			}

			if (match) {
				next = next->next;
				//next = mono_inst_list_next (&next->node, &first_bb->ins_list);
				if (!next)
					break;
			}
		}
	}

	/* Initialize ss_trigger_page_var */
	if (cfg->arch.ss_trigger_page_var) {
		MonoInst *var = cfg->arch.ss_trigger_page_var;

		g_assert (!cfg->compile_aot);
		g_assert (var->opcode == OP_REGOFFSET);

		amd64_mov_reg_imm (code, AMD64_R11, (guint64)ss_trigger_page);
		amd64_mov_membase_reg (code, var->inst_basereg, var->inst_offset, AMD64_R11, 8);
	}

	cfg->code_len = code - cfg->native_code;

	g_assert (cfg->code_len < cfg->code_size);

	return code;
}

void
mono_arch_emit_epilog (MonoCompile *cfg)
{
	MonoMethod *method = cfg->method;
	int quad, pos, i;
	guint8 *code;
	int max_epilog_size;
	CallInfo *cinfo;
	gint32 lmf_offset = cfg->arch.lmf_offset;
	
	max_epilog_size = get_max_epilog_size (cfg);

	while (cfg->code_len + max_epilog_size > (cfg->code_size - 16)) {
		cfg->code_size *= 2;
		cfg->native_code = mono_realloc_native_code (cfg);
		mono_jit_stats.code_reallocs++;
	}

	code = cfg->native_code + cfg->code_len;

	if (mono_jit_trace_calls != NULL && mono_trace_eval (method))
		code = mono_arch_instrument_epilog (cfg, mono_trace_leave_method, code, TRUE);

	/* the code restoring the registers must be kept in sync with OP_JMP */
	pos = 0;
	
	if (method->save_lmf) {
		/* check if we need to restore protection of the stack after a stack overflow */
		if (mono_get_jit_tls_offset () != -1) {
			guint8 *patch;
			code = mono_amd64_emit_tls_get (code, X86_ECX, mono_get_jit_tls_offset ());
			/* we load the value in a separate instruction: this mechanism may be
			 * used later as a safer way to do thread interruption
			 */
			amd64_mov_reg_membase (code, X86_ECX, X86_ECX, G_STRUCT_OFFSET (MonoJitTlsData, restore_stack_prot), 8);
			x86_alu_reg_imm (code, X86_CMP, X86_ECX, 0);
			patch = code;
		        x86_branch8 (code, X86_CC_Z, 0, FALSE);
			/* note that the call trampoline will preserve eax/edx */
			x86_call_reg (code, X86_ECX);
			x86_patch (patch, code);
		} else {
			/* FIXME: maybe save the jit tls in the prolog */
		}
		if ((lmf_tls_offset != -1) && !optimize_for_xen) {
			/*
			 * Optimized version which uses the mono_lmf TLS variable instead of indirection
			 * through the mono_lmf_addr TLS variable.
			 */
			/* reg = previous_lmf */
			amd64_mov_reg_membase (code, AMD64_R11, cfg->frame_reg, lmf_offset + G_STRUCT_OFFSET (MonoLMF, previous_lmf), sizeof(gpointer));
			x86_prefix (code, X86_FS_PREFIX);
			amd64_mov_mem_reg (code, lmf_tls_offset, AMD64_R11, 8);
		} else {
			/* Restore previous lmf */
			amd64_mov_reg_membase (code, AMD64_RCX, cfg->frame_reg, lmf_offset + G_STRUCT_OFFSET (MonoLMF, previous_lmf), sizeof(gpointer));
			amd64_mov_reg_membase (code, AMD64_R11, cfg->frame_reg, lmf_offset + G_STRUCT_OFFSET (MonoLMF, lmf_addr), sizeof(gpointer));
			amd64_mov_membase_reg (code, AMD64_R11, 0, AMD64_RCX, sizeof(gpointer));
		}

		/* Restore caller saved regs */
		if (cfg->used_int_regs & (1 << AMD64_RBP)) {
			amd64_mov_reg_membase (code, AMD64_RBP, cfg->frame_reg, lmf_offset + G_STRUCT_OFFSET (MonoLMF, rbp), 8);
		}
		if (cfg->used_int_regs & (1 << AMD64_RBX)) {
			amd64_mov_reg_membase (code, AMD64_RBX, cfg->frame_reg, lmf_offset + G_STRUCT_OFFSET (MonoLMF, rbx), 8);
		}
		if (cfg->used_int_regs & (1 << AMD64_R12)) {
			amd64_mov_reg_membase (code, AMD64_R12, cfg->frame_reg, lmf_offset + G_STRUCT_OFFSET (MonoLMF, r12), 8);
		}
		if (cfg->used_int_regs & (1 << AMD64_R13)) {
			amd64_mov_reg_membase (code, AMD64_R13, cfg->frame_reg, lmf_offset + G_STRUCT_OFFSET (MonoLMF, r13), 8);
		}
		if (cfg->used_int_regs & (1 << AMD64_R14)) {
			amd64_mov_reg_membase (code, AMD64_R14, cfg->frame_reg, lmf_offset + G_STRUCT_OFFSET (MonoLMF, r14), 8);
		}
		if (cfg->used_int_regs & (1 << AMD64_R15)) {
#if defined(__default_codegen__)
			amd64_mov_reg_membase (code, AMD64_R15, cfg->frame_reg, lmf_offset + G_STRUCT_OFFSET (MonoLMF, r15), 8);
#elif defined(__native_client_codegen__)
			g_assert_not_reached();
#endif
		}
#ifdef HOST_WIN32
		if (cfg->used_int_regs & (1 << AMD64_RDI)) {
			amd64_mov_reg_membase (code, AMD64_RDI, cfg->frame_reg, lmf_offset + G_STRUCT_OFFSET (MonoLMF, rdi), 8);
		}
		if (cfg->used_int_regs & (1 << AMD64_RSI)) {
			amd64_mov_reg_membase (code, AMD64_RSI, cfg->frame_reg, lmf_offset + G_STRUCT_OFFSET (MonoLMF, rsi), 8);
		}
#endif
	} else {

		if (cfg->arch.omit_fp) {
			gint32 save_area_offset = cfg->arch.reg_save_area_offset;

			for (i = 0; i < AMD64_NREG; ++i)
				if (AMD64_IS_CALLEE_SAVED_REG (i) && (cfg->used_int_regs & (1 << i))) {
					amd64_mov_reg_membase (code, i, AMD64_RSP, save_area_offset, 8);
					save_area_offset += 8;
				}
		}
		else {
			for (i = 0; i < AMD64_NREG; ++i)
				if (AMD64_IS_CALLEE_SAVED_REG (i) && (cfg->used_int_regs & (1 << i)))
					pos -= sizeof(mgreg_t);

			if (pos) {
				if (pos == - sizeof(mgreg_t)) {
					/* Only one register, so avoid lea */
					for (i = AMD64_NREG - 1; i > 0; --i)
						if (AMD64_IS_CALLEE_SAVED_REG (i) && (cfg->used_int_regs & (1 << i))) {
							amd64_mov_reg_membase (code, i, AMD64_RBP, pos, 8);
						}
				}
				else {
					amd64_lea_membase (code, AMD64_RSP, AMD64_RBP, pos);

					/* Pop registers in reverse order */
					for (i = AMD64_NREG - 1; i > 0; --i)
						if (AMD64_IS_CALLEE_SAVED_REG (i) && (cfg->used_int_regs & (1 << i))) {
							amd64_pop_reg (code, i);
						}
				}
			}
		}
	}

	/* Load returned vtypes into registers if needed */
	cinfo = cfg->arch.cinfo;
	if (cinfo->ret.storage == ArgValuetypeInReg) {
		ArgInfo *ainfo = &cinfo->ret;
		MonoInst *inst = cfg->ret;

		for (quad = 0; quad < 2; quad ++) {
			switch (ainfo->pair_storage [quad]) {
			case ArgInIReg:
				amd64_mov_reg_membase (code, ainfo->pair_regs [quad], inst->inst_basereg, inst->inst_offset + (quad * sizeof(mgreg_t)), sizeof(mgreg_t));
				break;
			case ArgInFloatSSEReg:
				amd64_movss_reg_membase (code, ainfo->pair_regs [quad], inst->inst_basereg, inst->inst_offset + (quad * sizeof(mgreg_t)));
				break;
			case ArgInDoubleSSEReg:
				amd64_movsd_reg_membase (code, ainfo->pair_regs [quad], inst->inst_basereg, inst->inst_offset + (quad * sizeof(mgreg_t)));
				break;
			case ArgNone:
				break;
			default:
				g_assert_not_reached ();
			}
		}
	}

	if (cfg->arch.omit_fp) {
		if (cfg->arch.stack_alloc_size)
			amd64_alu_reg_imm (code, X86_ADD, AMD64_RSP, cfg->arch.stack_alloc_size);
	} else {
		amd64_leave (code);
	}
	async_exc_point (code);
	amd64_ret (code);

	cfg->code_len = code - cfg->native_code;

	g_assert (cfg->code_len < cfg->code_size);
}

void
mono_arch_emit_exceptions (MonoCompile *cfg)
{
	MonoJumpInfo *patch_info;
	int nthrows, i;
	guint8 *code;
	MonoClass *exc_classes [16];
	guint8 *exc_throw_start [16], *exc_throw_end [16];
	guint32 code_size = 0;

	/* Compute needed space */
	for (patch_info = cfg->patch_info; patch_info; patch_info = patch_info->next) {
		if (patch_info->type == MONO_PATCH_INFO_EXC)
			code_size += 40;
		if (patch_info->type == MONO_PATCH_INFO_R8)
			code_size += 8 + 15; /* sizeof (double) + alignment */
		if (patch_info->type == MONO_PATCH_INFO_R4)
			code_size += 4 + 15; /* sizeof (float) + alignment */
		if (patch_info->type == MONO_PATCH_INFO_GC_CARD_TABLE_ADDR)
			code_size += 8 + 7; /*sizeof (void*) + alignment */
	}

#ifdef __native_client_codegen__
	/* Give us extra room on Native Client.  This could be   */
	/* more carefully calculated, but bundle alignment makes */
	/* it much trickier, so *2 like other places is good.    */
	code_size *= 2;
#endif

	while (cfg->code_len + code_size > (cfg->code_size - 16)) {
		cfg->code_size *= 2;
		cfg->native_code = mono_realloc_native_code (cfg);
		mono_jit_stats.code_reallocs++;
	}

	code = cfg->native_code + cfg->code_len;

	/* add code to raise exceptions */
	nthrows = 0;
	for (patch_info = cfg->patch_info; patch_info; patch_info = patch_info->next) {
		switch (patch_info->type) {
		case MONO_PATCH_INFO_EXC: {
			MonoClass *exc_class;
			guint8 *buf, *buf2;
			guint32 throw_ip;

			amd64_patch (patch_info->ip.i + cfg->native_code, code);

			exc_class = mono_class_from_name (mono_defaults.corlib, "System", patch_info->data.name);
			g_assert (exc_class);
			throw_ip = patch_info->ip.i;

			//x86_breakpoint (code);
			/* Find a throw sequence for the same exception class */
			for (i = 0; i < nthrows; ++i)
				if (exc_classes [i] == exc_class)
					break;
			if (i < nthrows) {
				amd64_mov_reg_imm (code, AMD64_ARG_REG2, (exc_throw_end [i] - cfg->native_code) - throw_ip);
				x86_jump_code (code, exc_throw_start [i]);
				patch_info->type = MONO_PATCH_INFO_NONE;
			}
			else {
				buf = code;
				amd64_mov_reg_imm_size (code, AMD64_ARG_REG2, 0xf0f0f0f0, 4);
				buf2 = code;

				if (nthrows < 16) {
					exc_classes [nthrows] = exc_class;
					exc_throw_start [nthrows] = code;
				}
				amd64_mov_reg_imm (code, AMD64_ARG_REG1, exc_class->type_token - MONO_TOKEN_TYPE_DEF);

				patch_info->type = MONO_PATCH_INFO_NONE;

				code = emit_call_body (cfg, code, MONO_PATCH_INFO_INTERNAL_METHOD, "mono_arch_throw_corlib_exception");

				amd64_mov_reg_imm (buf, AMD64_ARG_REG2, (code - cfg->native_code) - throw_ip);
				while (buf < buf2)
					x86_nop (buf);

				if (nthrows < 16) {
					exc_throw_end [nthrows] = code;
					nthrows ++;
				}
			}
			break;
		}
		default:
			/* do nothing */
			break;
		}
		g_assert(code < cfg->native_code + cfg->code_size);
	}

	/* Handle relocations with RIP relative addressing */
	for (patch_info = cfg->patch_info; patch_info; patch_info = patch_info->next) {
		gboolean remove = FALSE;
		guint8 *orig_code = code;

		switch (patch_info->type) {
		case MONO_PATCH_INFO_R8:
		case MONO_PATCH_INFO_R4: {
			guint8 *pos, *patch_pos, *target_pos;

			/* The SSE opcodes require a 16 byte alignment */
#if defined(__default_codegen__)
			code = (guint8*)ALIGN_TO (code, 16);
#elif defined(__native_client_codegen__)
			{
				/* Pad this out with HLT instructions  */
				/* or we can get garbage bytes emitted */
				/* which will fail validation          */
				guint8 *aligned_code;
				/* extra align to make room for  */
				/* mov/push below 		       */
				int extra_align = patch_info->type == MONO_PATCH_INFO_R8 ? 2 : 1;
				aligned_code = (guint8*)ALIGN_TO (code + extra_align, 16);
				/* The technique of hiding data in an  */
				/* instruction has a problem here: we  */
				/* need the data aligned to a 16-byte  */
				/* boundary but the instruction cannot */
				/* cross the bundle boundary. so only  */
				/* odd multiples of 16 can be used     */
				if ((intptr_t)aligned_code % kNaClAlignment == 0) {
					aligned_code += 16;
				}
				while (code < aligned_code) {
					*(code++) = 0xf4; /* hlt */
				}
			}	
#endif

			pos = cfg->native_code + patch_info->ip.i;
			if (IS_REX (pos [1])) {
				patch_pos = pos + 5;
				target_pos = code - pos - 9;
			}
			else {
				patch_pos = pos + 4;
				target_pos = code - pos - 8;
			}

			if (patch_info->type == MONO_PATCH_INFO_R8) {
#ifdef __native_client_codegen__
				/* Hide 64-bit data in a         */
				/* "mov imm64, r11" instruction. */
				/* write it before the start of  */
				/* the data*/
				*(code-2) = 0x49; /* prefix      */
				*(code-1) = 0xbb; /* mov X, %r11 */
#endif
				*(double*)code = *(double*)patch_info->data.target;
				code += sizeof (double);
			} else {
#ifdef __native_client_codegen__
				/* Hide 32-bit data in a        */
				/* "push imm32" instruction.    */
				*(code-1) = 0x68; /* push */
#endif
				*(float*)code = *(float*)patch_info->data.target;
				code += sizeof (float);
			}

			*(guint32*)(patch_pos) = target_pos;

			remove = TRUE;
			break;
		}
		case MONO_PATCH_INFO_GC_CARD_TABLE_ADDR: {
			guint8 *pos;

			if (cfg->compile_aot)
				continue;

			/*loading is faster against aligned addresses.*/
			code = (guint8*)ALIGN_TO (code, 8);
			memset (orig_code, 0, code - orig_code);

			pos = cfg->native_code + patch_info->ip.i;

			/*alu_op [rex] modr/m imm32 - 7 or 8 bytes */
			if (IS_REX (pos [1]))
				*(guint32*)(pos + 4) = (guint8*)code - pos - 8;
			else
				*(guint32*)(pos + 3) = (guint8*)code - pos - 7;

			*(gpointer*)code = (gpointer)patch_info->data.target;
			code += sizeof (gpointer);

			remove = TRUE;
			break;
		}
		default:
			break;
		}

		if (remove) {
			if (patch_info == cfg->patch_info)
				cfg->patch_info = patch_info->next;
			else {
				MonoJumpInfo *tmp;

				for (tmp = cfg->patch_info; tmp->next != patch_info; tmp = tmp->next)
					;
				tmp->next = patch_info->next;
			}
		}
		g_assert (code < cfg->native_code + cfg->code_size);
	}

	cfg->code_len = code - cfg->native_code;

	g_assert (cfg->code_len < cfg->code_size);

}

#endif /* DISABLE_JIT */

void*
mono_arch_instrument_prolog (MonoCompile *cfg, void *func, void *p, gboolean enable_arguments)
{
	guchar *code = p;
	CallInfo *cinfo = NULL;
	MonoMethodSignature *sig;
	MonoInst *inst;
	int i, n, stack_area = 0;

	/* Keep this in sync with mono_arch_get_argument_info */

	if (enable_arguments) {
		/* Allocate a new area on the stack and save arguments there */
		sig = mono_method_signature (cfg->method);

		cinfo = get_call_info (cfg->generic_sharing_context, cfg->mempool, sig);

		n = sig->param_count + sig->hasthis;

		stack_area = ALIGN_TO (n * 8, 16);

		amd64_alu_reg_imm (code, X86_SUB, AMD64_RSP, stack_area);

		for (i = 0; i < n; ++i) {
			inst = cfg->args [i];

			if (inst->opcode == OP_REGVAR)
				amd64_mov_membase_reg (code, AMD64_RSP, (i * 8), inst->dreg, 8);
			else {
				amd64_mov_reg_membase (code, AMD64_R11, inst->inst_basereg, inst->inst_offset, 8);
				amd64_mov_membase_reg (code, AMD64_RSP, (i * 8), AMD64_R11, 8);
			}
		}
	}

	mono_add_patch_info (cfg, code-cfg->native_code, MONO_PATCH_INFO_METHODCONST, cfg->method);
	amd64_set_reg_template (code, AMD64_ARG_REG1);
	amd64_mov_reg_reg (code, AMD64_ARG_REG2, AMD64_RSP, 8);
	code = emit_call (cfg, code, MONO_PATCH_INFO_ABS, (gpointer)func, TRUE);

	if (enable_arguments)
		amd64_alu_reg_imm (code, X86_ADD, AMD64_RSP, stack_area);

	return code;
}

enum {
	SAVE_NONE,
	SAVE_STRUCT,
	SAVE_EAX,
	SAVE_EAX_EDX,
	SAVE_XMM
};

void*
mono_arch_instrument_epilog_full (MonoCompile *cfg, void *func, void *p, gboolean enable_arguments, gboolean preserve_argument_registers)
{
	guchar *code = p;
	int save_mode = SAVE_NONE;
	MonoMethod *method = cfg->method;
	MonoType *ret_type = mini_type_get_underlying_type (NULL, mono_method_signature (method)->ret);
	
	switch (ret_type->type) {
	case MONO_TYPE_VOID:
		/* special case string .ctor icall */
		if (strcmp (".ctor", method->name) && method->klass == mono_defaults.string_class)
			save_mode = SAVE_EAX;
		else
			save_mode = SAVE_NONE;
		break;
	case MONO_TYPE_I8:
	case MONO_TYPE_U8:
		save_mode = SAVE_EAX;
		break;
	case MONO_TYPE_R4:
	case MONO_TYPE_R8:
		save_mode = SAVE_XMM;
		break;
	case MONO_TYPE_GENERICINST:
		if (!mono_type_generic_inst_is_valuetype (ret_type)) {
			save_mode = SAVE_EAX;
			break;
		}
		/* Fall through */
	case MONO_TYPE_VALUETYPE:
		save_mode = SAVE_STRUCT;
		break;
	default:
		save_mode = SAVE_EAX;
		break;
	}

	/* Save the result and copy it into the proper argument register */
	switch (save_mode) {
	case SAVE_EAX:
		amd64_push_reg (code, AMD64_RAX);
		/* Align stack */
		amd64_alu_reg_imm (code, X86_SUB, AMD64_RSP, 8);
		if (enable_arguments)
			amd64_mov_reg_reg (code, AMD64_ARG_REG2, AMD64_RAX, 8);
		break;
	case SAVE_STRUCT:
		/* FIXME: */
		if (enable_arguments)
			amd64_mov_reg_imm (code, AMD64_ARG_REG2, 0);
		break;
	case SAVE_XMM:
		amd64_alu_reg_imm (code, X86_SUB, AMD64_RSP, 8);
		amd64_movsd_membase_reg (code, AMD64_RSP, 0, AMD64_XMM0);
		/* Align stack */
		amd64_alu_reg_imm (code, X86_SUB, AMD64_RSP, 8);
		/* 
		 * The result is already in the proper argument register so no copying
		 * needed.
		 */
		break;
	case SAVE_NONE:
		break;
	default:
		g_assert_not_reached ();
	}

	/* Set %al since this is a varargs call */
	if (save_mode == SAVE_XMM)
		amd64_mov_reg_imm (code, AMD64_RAX, 1);
	else
		amd64_mov_reg_imm (code, AMD64_RAX, 0);

	if (preserve_argument_registers) {
		amd64_push_reg (code, MONO_AMD64_ARG_REG1);
		amd64_push_reg (code, MONO_AMD64_ARG_REG2);
	}

	mono_add_patch_info (cfg, code-cfg->native_code, MONO_PATCH_INFO_METHODCONST, method);
	amd64_set_reg_template (code, AMD64_ARG_REG1);
	code = emit_call (cfg, code, MONO_PATCH_INFO_ABS, (gpointer)func, TRUE);

	if (preserve_argument_registers) {
		amd64_pop_reg (code, MONO_AMD64_ARG_REG2);
		amd64_pop_reg (code, MONO_AMD64_ARG_REG1);
	}

	/* Restore result */
	switch (save_mode) {
	case SAVE_EAX:
		amd64_alu_reg_imm (code, X86_ADD, AMD64_RSP, 8);
		amd64_pop_reg (code, AMD64_RAX);
		break;
	case SAVE_STRUCT:
		/* FIXME: */
		break;
	case SAVE_XMM:
		amd64_alu_reg_imm (code, X86_ADD, AMD64_RSP, 8);
		amd64_movsd_reg_membase (code, AMD64_XMM0, AMD64_RSP, 0);
		amd64_alu_reg_imm (code, X86_ADD, AMD64_RSP, 8);
		break;
	case SAVE_NONE:
		break;
	default:
		g_assert_not_reached ();
	}

	return code;
}

void
mono_arch_flush_icache (guint8 *code, gint size)
{
	/* Not needed */
}

void
mono_arch_flush_register_windows (void)
{
}

gboolean 
mono_arch_is_inst_imm (gint64 imm)
{
	return amd64_is_imm32 (imm);
}

/*
 * Determine whenever the trap whose info is in SIGINFO is caused by
 * integer overflow.
 */
gboolean
mono_arch_is_int_overflow (void *sigctx, void *info)
{
	MonoContext ctx;
	guint8* rip;
	int reg;
	gint64 value;

	mono_arch_sigctx_to_monoctx (sigctx, &ctx);

	rip = (guint8*)ctx.rip;

	if (IS_REX (rip [0])) {
		reg = amd64_rex_b (rip [0]);
		rip ++;
	}
	else
		reg = 0;

	if ((rip [0] == 0xf7) && (x86_modrm_mod (rip [1]) == 0x3) && (x86_modrm_reg (rip [1]) == 0x7)) {
		/* idiv REG */
		reg += x86_modrm_rm (rip [1]);

		switch (reg) {
		case AMD64_RAX:
			value = ctx.rax;
			break;
		case AMD64_RBX:
			value = ctx.rbx;
			break;
		case AMD64_RCX:
			value = ctx.rcx;
			break;
		case AMD64_RDX:
			value = ctx.rdx;
			break;
		case AMD64_RBP:
			value = ctx.rbp;
			break;
		case AMD64_RSP:
			value = ctx.rsp;
			break;
		case AMD64_RSI:
			value = ctx.rsi;
			break;
		case AMD64_RDI:
			value = ctx.rdi;
			break;
		case AMD64_R12:
			value = ctx.r12;
			break;
		case AMD64_R13:
			value = ctx.r13;
			break;
		case AMD64_R14:
			value = ctx.r14;
			break;
		case AMD64_R15:
			value = ctx.r15;
			break;
		default:
			g_assert_not_reached ();
			reg = -1;
		}			

		if (value == -1)
			return TRUE;
	}

	return FALSE;
}

guint32
mono_arch_get_patch_offset (guint8 *code)
{
	return 3;
}

/**
 * mono_breakpoint_clean_code:
 *
 * Copy @size bytes from @code - @offset to the buffer @buf. If the debugger inserted software
 * breakpoints in the original code, they are removed in the copy.
 *
 * Returns TRUE if no sw breakpoint was present.
 */
gboolean
mono_breakpoint_clean_code (guint8 *method_start, guint8 *code, int offset, guint8 *buf, int size)
{
	int i;
	gboolean can_write = TRUE;
	/*
	 * If method_start is non-NULL we need to perform bound checks, since we access memory
	 * at code - offset we could go before the start of the method and end up in a different
	 * page of memory that is not mapped or read incorrect data anyway. We zero-fill the bytes
	 * instead.
	 */
	if (!method_start || code - offset >= method_start) {
		memcpy (buf, code - offset, size);
	} else {
		int diff = code - method_start;
		memset (buf, 0, size);
		memcpy (buf + offset - diff, method_start, diff + size - offset);
	}
	code -= offset;
	for (i = 0; i < MONO_BREAKPOINT_ARRAY_SIZE; ++i) {
		int idx = mono_breakpoint_info_index [i];
		guint8 *ptr;
		if (idx < 1)
			continue;
		ptr = mono_breakpoint_info [idx].address;
		if (ptr >= code && ptr < code + size) {
			guint8 saved_byte = mono_breakpoint_info [idx].saved_byte;
			can_write = FALSE;
			/*g_print ("patching %p with 0x%02x (was: 0x%02x)\n", ptr, saved_byte, buf [ptr - code]);*/
			buf [ptr - code] = saved_byte;
		}
	}
	return can_write;
}

#if defined(__native_client_codegen__)
/* For membase calls, we want the base register. for Native Client,  */
/* all indirect calls have the following sequence with the given sizes: */
/* mov %eXX,%eXX				[2-3]	*/
/* mov disp(%r15,%rXX,scale),%r11d		[4-8]	*/
/* and $0xffffffffffffffe0,%r11d		[4]	*/
/* add %r15,%r11				[3]	*/
/* callq *%r11					[3]	*/


/* Determine if code points to a NaCl call-through-register sequence, */
/* (i.e., the last 3 instructions listed above) */
int
is_nacl_call_reg_sequence(guint8* code)
{
	const char *sequence = "\x41\x83\xe3\xe0" /* and */
			       "\x4d\x03\xdf"     /* add */
			       "\x41\xff\xd3";   /* call */
	return memcmp(code, sequence, 10) == 0;
}

/* Determine if code points to the first opcode of the mov membase component */
/* of an indirect call sequence (i.e. the first 2 instructions listed above) */
/* (there could be a REX prefix before the opcode but it is ignored) */
static int
is_nacl_indirect_call_membase_sequence(guint8* code)
{
	       /* Check for mov opcode, reg-reg addressing mode (mod = 3), */
	return code[0] == 0x8b && amd64_modrm_mod(code[1]) == 3 &&
	       /* and that src reg = dest reg */
	       amd64_modrm_reg(code[1]) == amd64_modrm_rm(code[1]) &&
	       /* Check that next inst is mov, uses SIB byte (rm = 4), */
	       IS_REX(code[2]) &&
	       code[3] == 0x8b && amd64_modrm_rm(code[4]) == 4 &&
	       /* and has dst of r11 and base of r15 */
	       (amd64_modrm_reg(code[4]) + amd64_rex_r(code[2])) == AMD64_R11 &&
	       (amd64_sib_base(code[5]) + amd64_rex_b(code[2])) == AMD64_R15;
}
#endif /* __native_client_codegen__ */

int
mono_arch_get_this_arg_reg (guint8 *code)
{
	return AMD64_ARG_REG1;
}

gpointer
mono_arch_get_this_arg_from_call (mgreg_t *regs, guint8 *code)
{
	return (gpointer)regs [mono_arch_get_this_arg_reg (code)];
}

#define MAX_ARCH_DELEGATE_PARAMS 10

static gpointer
get_delegate_invoke_impl (gboolean has_target, guint32 param_count, guint32 *code_len)
{
	guint8 *code, *start;
	int i;

	if (has_target) {
		start = code = mono_global_codeman_reserve (64);

		/* Replace the this argument with the target */
		amd64_mov_reg_reg (code, AMD64_RAX, AMD64_ARG_REG1, 8);
		amd64_mov_reg_membase (code, AMD64_ARG_REG1, AMD64_RAX, G_STRUCT_OFFSET (MonoDelegate, target), 8);
		amd64_jump_membase (code, AMD64_RAX, G_STRUCT_OFFSET (MonoDelegate, method_ptr));

		g_assert ((code - start) < 64);
	} else {
		start = code = mono_global_codeman_reserve (64);

		if (param_count == 0) {
			amd64_jump_membase (code, AMD64_ARG_REG1, G_STRUCT_OFFSET (MonoDelegate, method_ptr));
		} else {
			/* We have to shift the arguments left */
			amd64_mov_reg_reg (code, AMD64_RAX, AMD64_ARG_REG1, 8);
			for (i = 0; i < param_count; ++i) {
#ifdef HOST_WIN32
				if (i < 3)
					amd64_mov_reg_reg (code, param_regs [i], param_regs [i + 1], 8);
				else
					amd64_mov_reg_membase (code, param_regs [i], AMD64_RSP, 0x28, 8);
#else
				amd64_mov_reg_reg (code, param_regs [i], param_regs [i + 1], 8);
#endif
			}

			amd64_jump_membase (code, AMD64_RAX, G_STRUCT_OFFSET (MonoDelegate, method_ptr));
		}
		g_assert ((code - start) < 64);
	}

	nacl_global_codeman_validate(&start, 64, &code);

	mono_debug_add_delegate_trampoline (start, code - start);

	if (code_len)
		*code_len = code - start;


	if (mono_jit_map_is_enabled ()) {
		char *buff;
		if (has_target)
			buff = (char*)"delegate_invoke_has_target";
		else
			buff = g_strdup_printf ("delegate_invoke_no_target_%d", param_count);
		mono_emit_jit_tramp (start, code - start, buff);
		if (!has_target)
			g_free (buff);
	}

	return start;
}

/*
 * mono_arch_get_delegate_invoke_impls:
 *
 *   Return a list of MonoTrampInfo structures for the delegate invoke impl
 * trampolines.
 */
GSList*
mono_arch_get_delegate_invoke_impls (void)
{
	GSList *res = NULL;
	guint8 *code;
	guint32 code_len;
	int i;

	code = get_delegate_invoke_impl (TRUE, 0, &code_len);
	res = g_slist_prepend (res, mono_tramp_info_create (g_strdup ("delegate_invoke_impl_has_target"), code, code_len, NULL, NULL));

	for (i = 0; i < MAX_ARCH_DELEGATE_PARAMS; ++i) {
		code = get_delegate_invoke_impl (FALSE, i, &code_len);
		res = g_slist_prepend (res, mono_tramp_info_create (g_strdup_printf ("delegate_invoke_impl_target_%d", i), code, code_len, NULL, NULL));
	}

	return res;
}

gpointer
mono_arch_get_delegate_invoke_impl (MonoMethodSignature *sig, gboolean has_target)
{
	guint8 *code, *start;
	int i;

	if (sig->param_count > MAX_ARCH_DELEGATE_PARAMS)
		return NULL;

	/* FIXME: Support more cases */
	if (MONO_TYPE_ISSTRUCT (sig->ret))
		return NULL;

	if (has_target) {
		static guint8* cached = NULL;

		if (cached)
			return cached;

		if (mono_aot_only)
			start = mono_aot_get_trampoline ("delegate_invoke_impl_has_target");
		else
			start = get_delegate_invoke_impl (TRUE, 0, NULL);

		mono_memory_barrier ();

		cached = start;
	} else {
		static guint8* cache [MAX_ARCH_DELEGATE_PARAMS + 1] = {NULL};
		for (i = 0; i < sig->param_count; ++i)
			if (!mono_is_regsize_var (sig->params [i]))
				return NULL;
		if (sig->param_count > 4)
			return NULL;

		code = cache [sig->param_count];
		if (code)
			return code;

		if (mono_aot_only) {
			char *name = g_strdup_printf ("delegate_invoke_impl_target_%d", sig->param_count);
			start = mono_aot_get_trampoline (name);
			g_free (name);
		} else {
			start = get_delegate_invoke_impl (FALSE, sig->param_count, NULL);
		}

		mono_memory_barrier ();

		cache [sig->param_count] = start;
	}

	return start;
}

/*
 * Support for fast access to the thread-local lmf structure using the GS
 * segment register on NPTL + kernel 2.6.x.
 */

static gboolean tls_offset_inited = FALSE;

void
mono_arch_setup_jit_tls_data (MonoJitTlsData *tls)
{
	if (!tls_offset_inited) {
#ifdef HOST_WIN32
		/* 
		 * We need to init this multiple times, since when we are first called, the key might not
		 * be initialized yet.
		 */
		appdomain_tls_offset = mono_domain_get_tls_key ();
		lmf_tls_offset = mono_get_jit_tls_key ();
		lmf_addr_tls_offset = mono_get_jit_tls_key ();

		/* Only 64 tls entries can be accessed using inline code */
		if (appdomain_tls_offset >= 64)
			appdomain_tls_offset = -1;
		if (lmf_tls_offset >= 64)
			lmf_tls_offset = -1;
#else
		tls_offset_inited = TRUE;
#ifdef MONO_XEN_OPT
		optimize_for_xen = access ("/proc/xen", F_OK) == 0;
#endif
		appdomain_tls_offset = mono_domain_get_tls_offset ();
  		lmf_tls_offset = mono_get_lmf_tls_offset ();
		lmf_addr_tls_offset = mono_get_lmf_addr_tls_offset ();
#endif
	}		
}

void
mono_arch_free_jit_tls_data (MonoJitTlsData *tls)
{
}

#ifdef MONO_ARCH_HAVE_IMT

#if defined(__default_codegen__)
#define CMP_SIZE (6 + 1)
#define CMP_REG_REG_SIZE (4 + 1)
#define BR_SMALL_SIZE 2
#define BR_LARGE_SIZE 6
#define MOV_REG_IMM_SIZE 10
#define MOV_REG_IMM_32BIT_SIZE 6
#define JUMP_REG_SIZE (2 + 1)
#elif defined(__native_client_codegen__)
/* NaCl N-byte instructions can be padded up to N-1 bytes */
#define CMP_SIZE ((6 + 1) * 2 - 1)
#define CMP_REG_REG_SIZE ((4 + 1) * 2 - 1)
#define BR_SMALL_SIZE (2 * 2 - 1)
#define BR_LARGE_SIZE (6 * 2 - 1)
#define MOV_REG_IMM_SIZE (10 * 2 - 1)
#define MOV_REG_IMM_32BIT_SIZE (6 * 2 - 1)
/* Jump reg for NaCl adds a mask (+4) and add (+3) */
#define JUMP_REG_SIZE ((2 + 1 + 4 + 3) * 2 - 1)
/* Jump membase's size is large and unpredictable    */
/* in native client, just pad it out a whole bundle. */
#define JUMP_MEMBASE_SIZE (kNaClAlignment)
#endif

static int
imt_branch_distance (MonoIMTCheckItem **imt_entries, int start, int target)
{
	int i, distance = 0;
	for (i = start; i < target; ++i)
		distance += imt_entries [i]->chunk_size;
	return distance;
}

/*
 * LOCKING: called with the domain lock held
 */
gpointer
mono_arch_build_imt_thunk (MonoVTable *vtable, MonoDomain *domain, MonoIMTCheckItem **imt_entries, int count,
	gpointer fail_tramp)
{
	int i;
	int size = 0;
	guint8 *code, *start;
	gboolean vtable_is_32bit = ((gsize)(vtable) == (gsize)(int)(gsize)(vtable));

	for (i = 0; i < count; ++i) {
		MonoIMTCheckItem *item = imt_entries [i];
		if (item->is_equals) {
			if (item->check_target_idx) {
				if (!item->compare_done) {
					if (amd64_is_imm32 (item->key))
						item->chunk_size += CMP_SIZE;
					else
						item->chunk_size += MOV_REG_IMM_SIZE + CMP_REG_REG_SIZE;
				}
				if (item->has_target_code) {
					item->chunk_size += MOV_REG_IMM_SIZE;
				} else {
					if (vtable_is_32bit)
						item->chunk_size += MOV_REG_IMM_32BIT_SIZE;
					else
						item->chunk_size += MOV_REG_IMM_SIZE;
#ifdef __native_client_codegen__
					item->chunk_size += JUMP_MEMBASE_SIZE;
#endif
				}
				item->chunk_size += BR_SMALL_SIZE + JUMP_REG_SIZE;
			} else {
				if (fail_tramp) {
					item->chunk_size += MOV_REG_IMM_SIZE * 3 + CMP_REG_REG_SIZE +
						BR_SMALL_SIZE + JUMP_REG_SIZE * 2;
				} else {
					if (vtable_is_32bit)
						item->chunk_size += MOV_REG_IMM_32BIT_SIZE;
					else
						item->chunk_size += MOV_REG_IMM_SIZE;
					item->chunk_size += JUMP_REG_SIZE;
					/* with assert below:
					 * item->chunk_size += CMP_SIZE + BR_SMALL_SIZE + 1;
					 */
#ifdef __native_client_codegen__
					item->chunk_size += JUMP_MEMBASE_SIZE;
#endif
				}
			}
		} else {
			if (amd64_is_imm32 (item->key))
				item->chunk_size += CMP_SIZE;
			else
				item->chunk_size += MOV_REG_IMM_SIZE + CMP_REG_REG_SIZE;
			item->chunk_size += BR_LARGE_SIZE;
			imt_entries [item->check_target_idx]->compare_done = TRUE;
		}
		size += item->chunk_size;
	}
#if defined(__native_client__) && defined(__native_client_codegen__)
	/* In Native Client, we don't re-use thunks, allocate from the */
	/* normal code manager paths. */
	code = mono_domain_code_reserve (domain, size);
#else
	if (fail_tramp)
		code = mono_method_alloc_generic_virtual_thunk (domain, size);
	else
		code = mono_domain_code_reserve (domain, size);
#endif
	start = code;
	for (i = 0; i < count; ++i) {
		MonoIMTCheckItem *item = imt_entries [i];
		item->code_target = code;
		if (item->is_equals) {
			gboolean fail_case = !item->check_target_idx && fail_tramp;

			if (item->check_target_idx || fail_case) {
				if (!item->compare_done || fail_case) {
					if (amd64_is_imm32 (item->key))
						amd64_alu_reg_imm (code, X86_CMP, MONO_ARCH_IMT_REG, (guint32)(gssize)item->key);
					else {
						amd64_mov_reg_imm (code, MONO_ARCH_IMT_SCRATCH_REG, item->key);
						amd64_alu_reg_reg (code, X86_CMP, MONO_ARCH_IMT_REG, MONO_ARCH_IMT_SCRATCH_REG);
					}
				}
				item->jmp_code = code;
				amd64_branch8 (code, X86_CC_NE, 0, FALSE);
				if (item->has_target_code) {
					amd64_mov_reg_imm (code, MONO_ARCH_IMT_SCRATCH_REG, item->value.target_code);
					amd64_jump_reg (code, MONO_ARCH_IMT_SCRATCH_REG);
				} else {
					amd64_mov_reg_imm (code, MONO_ARCH_IMT_SCRATCH_REG, & (vtable->vtable [item->value.vtable_slot]));
					amd64_jump_membase (code, MONO_ARCH_IMT_SCRATCH_REG, 0);
				}

				if (fail_case) {
					amd64_patch (item->jmp_code, code);
					amd64_mov_reg_imm (code, MONO_ARCH_IMT_SCRATCH_REG, fail_tramp);
					amd64_jump_reg (code, MONO_ARCH_IMT_SCRATCH_REG);
					item->jmp_code = NULL;
				}
			} else {
				/* enable the commented code to assert on wrong method */
#if 0
				if (amd64_is_imm32 (item->key))
					amd64_alu_reg_imm (code, X86_CMP, MONO_ARCH_IMT_REG, (guint32)(gssize)item->key);
				else {
					amd64_mov_reg_imm (code, MONO_ARCH_IMT_SCRATCH_REG, item->key);
					amd64_alu_reg_reg (code, X86_CMP, MONO_ARCH_IMT_REG, MONO_ARCH_IMT_SCRATCH_REG);
				}
				item->jmp_code = code;
				amd64_branch8 (code, X86_CC_NE, 0, FALSE);
				/* See the comment below about R10 */
				amd64_mov_reg_imm (code, MONO_ARCH_IMT_SCRATCH_REG, & (vtable->vtable [item->value.vtable_slot]));
				amd64_jump_membase (code, MONO_ARCH_IMT_SCRATCH_REG, 0);
				amd64_patch (item->jmp_code, code);
				amd64_breakpoint (code);
				item->jmp_code = NULL;
#else
				/* We're using R10 (MONO_ARCH_IMT_SCRATCH_REG) here because R11 (MONO_ARCH_IMT_REG)
				   needs to be preserved.  R10 needs
				   to be preserved for calls which
				   require a runtime generic context,
				   but interface calls don't. */
				amd64_mov_reg_imm (code, MONO_ARCH_IMT_SCRATCH_REG, & (vtable->vtable [item->value.vtable_slot]));
				amd64_jump_membase (code, MONO_ARCH_IMT_SCRATCH_REG, 0);
#endif
			}
		} else {
			if (amd64_is_imm32 (item->key))
				amd64_alu_reg_imm (code, X86_CMP, MONO_ARCH_IMT_REG, (guint32)(gssize)item->key);
			else {
				amd64_mov_reg_imm (code, MONO_ARCH_IMT_SCRATCH_REG, item->key);
				amd64_alu_reg_reg (code, X86_CMP, MONO_ARCH_IMT_REG, MONO_ARCH_IMT_SCRATCH_REG);
			}
			item->jmp_code = code;
			if (x86_is_imm8 (imt_branch_distance (imt_entries, i, item->check_target_idx)))
				x86_branch8 (code, X86_CC_GE, 0, FALSE);
			else
				x86_branch32 (code, X86_CC_GE, 0, FALSE);
		}
		g_assert (code - item->code_target <= item->chunk_size);
	}
	/* patch the branches to get to the target items */
	for (i = 0; i < count; ++i) {
		MonoIMTCheckItem *item = imt_entries [i];
		if (item->jmp_code) {
			if (item->check_target_idx) {
				amd64_patch (item->jmp_code, imt_entries [item->check_target_idx]->code_target);
			}
		}
	}

	if (!fail_tramp)
		mono_stats.imt_thunks_size += code - start;
	g_assert (code - start <= size);

	nacl_domain_code_validate(domain, &start, size, &code);

	return start;
}

MonoMethod*
mono_arch_find_imt_method (mgreg_t *regs, guint8 *code)
{
	return (MonoMethod*)regs [MONO_ARCH_IMT_REG];
}
#endif

MonoVTable*
mono_arch_find_static_call_vtable (mgreg_t *regs, guint8 *code)
{
	return (MonoVTable*) regs [MONO_ARCH_RGCTX_REG];
}

GSList*
mono_arch_get_cie_program (void)
{
	GSList *l = NULL;

	mono_add_unwind_op_def_cfa (l, (guint8*)NULL, (guint8*)NULL, AMD64_RSP, 8);
	mono_add_unwind_op_offset (l, (guint8*)NULL, (guint8*)NULL, AMD64_RIP, -8);

	return l;
}

MonoInst*
mono_arch_emit_inst_for_method (MonoCompile *cfg, MonoMethod *cmethod, MonoMethodSignature *fsig, MonoInst **args)
{
	MonoInst *ins = NULL;
	int opcode = 0;

	if (cmethod->klass == mono_defaults.math_class) {
		if (strcmp (cmethod->name, "Sin") == 0) {
			opcode = OP_SIN;
		} else if (strcmp (cmethod->name, "Cos") == 0) {
			opcode = OP_COS;
		} else if (strcmp (cmethod->name, "Sqrt") == 0) {
			opcode = OP_SQRT;
		} else if (strcmp (cmethod->name, "Abs") == 0 && fsig->params [0]->type == MONO_TYPE_R8) {
			opcode = OP_ABS;
		}
		
		if (opcode) {
			MONO_INST_NEW (cfg, ins, opcode);
			ins->type = STACK_R8;
			ins->dreg = mono_alloc_freg (cfg);
			ins->sreg1 = args [0]->dreg;
			MONO_ADD_INS (cfg->cbb, ins);
		}

		opcode = 0;
		if (cfg->opt & MONO_OPT_CMOV) {
			if (strcmp (cmethod->name, "Min") == 0) {
				if (fsig->params [0]->type == MONO_TYPE_I4)
					opcode = OP_IMIN;
				if (fsig->params [0]->type == MONO_TYPE_U4)
					opcode = OP_IMIN_UN;
				else if (fsig->params [0]->type == MONO_TYPE_I8)
					opcode = OP_LMIN;
				else if (fsig->params [0]->type == MONO_TYPE_U8)
					opcode = OP_LMIN_UN;
			} else if (strcmp (cmethod->name, "Max") == 0) {
				if (fsig->params [0]->type == MONO_TYPE_I4)
					opcode = OP_IMAX;
				if (fsig->params [0]->type == MONO_TYPE_U4)
					opcode = OP_IMAX_UN;
				else if (fsig->params [0]->type == MONO_TYPE_I8)
					opcode = OP_LMAX;
				else if (fsig->params [0]->type == MONO_TYPE_U8)
					opcode = OP_LMAX_UN;
			}
		}
		
		if (opcode) {
			MONO_INST_NEW (cfg, ins, opcode);
			ins->type = fsig->params [0]->type == MONO_TYPE_I4 ? STACK_I4 : STACK_I8;
			ins->dreg = mono_alloc_ireg (cfg);
			ins->sreg1 = args [0]->dreg;
			ins->sreg2 = args [1]->dreg;
			MONO_ADD_INS (cfg->cbb, ins);
		}

#if 0
		/* OP_FREM is not IEEE compatible */
		else if (strcmp (cmethod->name, "IEEERemainder") == 0) {
			MONO_INST_NEW (cfg, ins, OP_FREM);
			ins->inst_i0 = args [0];
			ins->inst_i1 = args [1];
		}
#endif
	}

	/* 
	 * Can't implement CompareExchange methods this way since they have
	 * three arguments.
	 */

	return ins;
}

gboolean
mono_arch_print_tree (MonoInst *tree, int arity)
{
	return 0;
}

MonoInst* mono_arch_get_domain_intrinsic (MonoCompile* cfg)
{
	MonoInst* ins;
	
	if (appdomain_tls_offset == -1)
		return NULL;
	
	MONO_INST_NEW (cfg, ins, OP_TLS_GET);
	ins->inst_offset = appdomain_tls_offset;
	return ins;
}

#define _CTX_REG(ctx,fld,i) ((gpointer)((&ctx->fld)[i]))

gpointer
mono_arch_context_get_int_reg (MonoContext *ctx, int reg)
{
	switch (reg) {
	case AMD64_RCX: return (gpointer)ctx->rcx;
	case AMD64_RDX: return (gpointer)ctx->rdx;
	case AMD64_RBX: return (gpointer)ctx->rbx;
	case AMD64_RBP: return (gpointer)ctx->rbp;
	case AMD64_RSP: return (gpointer)ctx->rsp;
	default:
		if (reg < 8)
			return _CTX_REG (ctx, rax, reg);
		else if (reg >= 12)
			return _CTX_REG (ctx, r12, reg - 12);
		else
			g_assert_not_reached ();
	}
}

/*MONO_ARCH_HAVE_HANDLER_BLOCK_GUARD*/
gpointer
mono_arch_install_handler_block_guard (MonoJitInfo *ji, MonoJitExceptionInfo *clause, MonoContext *ctx, gpointer new_value)
{
	int offset;
	gpointer *sp, old_value;
	char *bp;
	const unsigned char *handler;

	/*Decode the first instruction to figure out where did we store the spvar*/
	/*Our jit MUST generate the following:
	 mov    %rsp, ?(%rbp)

	 Which is encoded as: REX.W 0x89 mod_rm
	 mod_rm (rsp, rbp, imm) which can be: (imm will never be zero)
		mod (reg + imm8):  01 reg(rsp): 100 rm(rbp): 101 -> 01100101 (0x65)
		mod (reg + imm32): 10 reg(rsp): 100 rm(rbp): 101 -> 10100101 (0xA5)

	FIXME can we generate frameless methods on this case?

	*/
	handler = clause->handler_start;

	/*REX.W*/
	if (*handler != 0x48)
		return NULL;
	++handler;

	/*mov r, r/m */
	if (*handler != 0x89)
		return NULL;
	++handler;

	if (*handler == 0x65)
		offset = *(signed char*)(handler + 1);
	else if (*handler == 0xA5)
		offset = *(int*)(handler + 1);
	else
		return NULL;

	/*Load the spvar*/
	bp = MONO_CONTEXT_GET_BP (ctx);
	sp = *(gpointer*)(bp + offset);

	old_value = *sp;
	if (old_value < ji->code_start || (char*)old_value > ((char*)ji->code_start + ji->code_size))
		return old_value;

	*sp = new_value;

	return old_value;
}

/*
 * mono_arch_emit_load_aotconst:
 *
 *   Emit code to load the contents of the GOT slot identified by TRAMP_TYPE and
 * TARGET from the mscorlib GOT in full-aot code.
 * On AMD64, the result is placed into R11.
 */
guint8*
mono_arch_emit_load_aotconst (guint8 *start, guint8 *code, MonoJumpInfo **ji, int tramp_type, gconstpointer target)
{
	*ji = mono_patch_info_list_prepend (*ji, code - start, tramp_type, target);
	amd64_mov_reg_membase (code, AMD64_R11, AMD64_RIP, 0, 8);

	return code;
}

/*
 * mono_arch_get_trampolines:
 *
 *   Return a list of MonoTrampInfo structures describing arch specific trampolines
 * for AOT.
 */
GSList *
mono_arch_get_trampolines (gboolean aot)
{
	return mono_amd64_get_exception_trampolines (aot);
}

/* Soft Debug support */
#ifdef MONO_ARCH_SOFT_DEBUG_SUPPORTED

/*
 * mono_arch_set_breakpoint:
 *
 *   Set a breakpoint at the native code corresponding to JI at NATIVE_OFFSET.
 * The location should contain code emitted by OP_SEQ_POINT.
 */
void
mono_arch_set_breakpoint (MonoJitInfo *ji, guint8 *ip)
{
	guint8 *code = ip;
	guint8 *orig_code = code;

	/* 
	 * In production, we will use int3 (has to fix the size in the md 
	 * file). But that could confuse gdb, so during development, we emit a SIGSEGV
	 * instead.
	 */
	g_assert (code [0] == 0x90);
	if (breakpoint_size == 8) {
		amd64_mov_reg_mem (code, AMD64_R11, (guint64)bp_trigger_page, 4);
	} else {
		amd64_mov_reg_imm_size (code, AMD64_R11, (guint64)bp_trigger_page, 8);
		amd64_mov_reg_membase (code, AMD64_R11, AMD64_R11, 0, 4);
	}

	g_assert (code - orig_code == breakpoint_size);
}

/*
 * mono_arch_clear_breakpoint:
 *
 *   Clear the breakpoint at IP.
 */
void
mono_arch_clear_breakpoint (MonoJitInfo *ji, guint8 *ip)
{
	guint8 *code = ip;
	int i;

	for (i = 0; i < breakpoint_size; ++i)
		x86_nop (code);
}

gboolean
mono_arch_is_breakpoint_event (void *info, void *sigctx)
{
#ifdef HOST_WIN32
	EXCEPTION_RECORD* einfo = (EXCEPTION_RECORD*)info;
	return FALSE;
#else
	siginfo_t* sinfo = (siginfo_t*) info;
	/* Sometimes the address is off by 4 */
	if (sinfo->si_addr >= bp_trigger_page && (guint8*)sinfo->si_addr <= (guint8*)bp_trigger_page + 128)
		return TRUE;
	else
		return FALSE;
#endif
}

/*
 * mono_arch_get_ip_for_breakpoint:
 *
 *   Convert the ip in CTX to the address where a breakpoint was placed.
 */
guint8*
mono_arch_get_ip_for_breakpoint (MonoJitInfo *ji, MonoContext *ctx)
{
	guint8 *ip = MONO_CONTEXT_GET_IP (ctx);

	/* ip points to the instruction causing the fault */
	ip -= (breakpoint_size - breakpoint_fault_size);

	return ip;
}

/*
 * mono_arch_skip_breakpoint:
 *
 *   Modify CTX so the ip is placed after the breakpoint instruction, so when
 * we resume, the instruction is not executed again.
 */
void
mono_arch_skip_breakpoint (MonoContext *ctx)
{
	MONO_CONTEXT_SET_IP (ctx, (guint8*)MONO_CONTEXT_GET_IP (ctx) + breakpoint_fault_size);
}
	
/*
 * mono_arch_start_single_stepping:
 *
 *   Start single stepping.
 */
void
mono_arch_start_single_stepping (void)
{
	mono_mprotect (ss_trigger_page, mono_pagesize (), 0);
}
	
/*
 * mono_arch_stop_single_stepping:
 *
 *   Stop single stepping.
 */
void
mono_arch_stop_single_stepping (void)
{
	mono_mprotect (ss_trigger_page, mono_pagesize (), MONO_MMAP_READ);
}

/*
 * mono_arch_is_single_step_event:
 *
 *   Return whenever the machine state in SIGCTX corresponds to a single
 * step event.
 */
gboolean
mono_arch_is_single_step_event (void *info, void *sigctx)
{
#ifdef HOST_WIN32
	EXCEPTION_RECORD* einfo = (EXCEPTION_RECORD*)info;
	return FALSE;
#else
	siginfo_t* sinfo = (siginfo_t*) info;
	/* Sometimes the address is off by 4 */
	if (sinfo->si_addr >= ss_trigger_page && (guint8*)sinfo->si_addr <= (guint8*)ss_trigger_page + 128)
		return TRUE;
	else
		return FALSE;
#endif
}

/*
 * mono_arch_get_ip_for_single_step:
 *
 *   Convert the ip in CTX to the address stored in seq_points.
 */
guint8*
mono_arch_get_ip_for_single_step (MonoJitInfo *ji, MonoContext *ctx)
{
	guint8 *ip = MONO_CONTEXT_GET_IP (ctx);

	ip += single_step_fault_size;

	return ip;
}

/*
 * mono_arch_skip_single_step:
 *
 *   Modify CTX so the ip is placed after the single step trigger instruction,
 * we resume, the instruction is not executed again.
 */
void
mono_arch_skip_single_step (MonoContext *ctx)
{
	MONO_CONTEXT_SET_IP (ctx, (guint8*)MONO_CONTEXT_GET_IP (ctx) + single_step_fault_size);
}

/*
 * mono_arch_create_seq_point_info:
 *
 *   Return a pointer to a data structure which is used by the sequence
 * point implementation in AOTed code.
 */
gpointer
mono_arch_get_seq_point_info (MonoDomain *domain, guint8 *code)
{
	NOT_IMPLEMENTED;
	return NULL;
}

#endif<|MERGE_RESOLUTION|>--- conflicted
+++ resolved
@@ -1915,15 +1915,9 @@
 					offset = ALIGN_TO (offset, sizeof(mgreg_t));
 					if (cfg->arch.omit_fp) {
 						ins->inst_offset = offset;
-<<<<<<< HEAD
-						offset += (ainfo->storage == ArgValuetypeInReg) ? 2 * sizeof(mgreg_t) : sizeof(mgreg_t);
+						offset += (ainfo->storage == ArgValuetypeInReg) ? ainfo->nregs * sizeof (mgreg_t) : sizeof (mgreg_t);
 					} else {
-						offset += (ainfo->storage == ArgValuetypeInReg) ? 2 * sizeof(mgreg_t) : sizeof(mgreg_t);
-=======
-						offset += (ainfo->storage == ArgValuetypeInReg) ? ainfo->nregs * sizeof (gpointer) : sizeof (gpointer);
-					} else {
-						offset += (ainfo->storage == ArgValuetypeInReg) ? ainfo->nregs * sizeof (gpointer) : sizeof (gpointer);
->>>>>>> 5d9c3fe5
+						offset += (ainfo->storage == ArgValuetypeInReg) ? ainfo->nregs * sizeof (mgreg_t) : sizeof (mgreg_t);
 						ins->inst_offset = - offset;
 					}
 					break;
@@ -1998,19 +1992,11 @@
 				offset = ALIGN_TO (offset, sizeof(mgreg_t));
 				if (cfg->arch.omit_fp) {
 					ins->inst_offset = offset;
-<<<<<<< HEAD
-					offset += (ainfo->storage == ArgValuetypeInReg) ? 2 * sizeof(mgreg_t) : sizeof(mgreg_t);
+					offset += (ainfo->storage == ArgValuetypeInReg) ? ainfo->nregs * sizeof (mgreg_t) : sizeof (mgreg_t);
 					// Arguments are yet supported by the stack map creation code
 					//cfg->locals_max_stack_offset = MAX (cfg->locals_max_stack_offset, offset);
 				} else {
-					offset += (ainfo->storage == ArgValuetypeInReg) ? 2 * sizeof(mgreg_t) : sizeof(mgreg_t);
-=======
-					offset += (ainfo->storage == ArgValuetypeInReg) ? ainfo->nregs * sizeof (gpointer) : sizeof (gpointer);
-					// Arguments are yet supported by the stack map creation code
-					//cfg->locals_max_stack_offset = MAX (cfg->locals_max_stack_offset, offset);
-				} else {
-					offset += (ainfo->storage == ArgValuetypeInReg) ? ainfo->nregs * sizeof (gpointer) : sizeof (gpointer);
->>>>>>> 5d9c3fe5
+					offset += (ainfo->storage == ArgValuetypeInReg) ? ainfo->nregs * sizeof (mgreg_t) : sizeof (mgreg_t);
 					ins->inst_offset = - offset;
 					//cfg->locals_min_stack_offset = MIN (cfg->locals_min_stack_offset, offset);
 				}
@@ -6144,14 +6130,12 @@
 			MONO_VARINFO (cfg, ins->inst_c0)->live_range_end = code - cfg->native_code;
 			break;
 		}
-<<<<<<< HEAD
 		case OP_NACL_GC_SAFE_POINT: {
 #if defined(__native_client_codegen__)
 			code = emit_call (cfg, code, MONO_PATCH_INFO_ABS, (gpointer)mono_nacl_gc, TRUE);
 #endif
 			break;
 		}
-=======
 		case OP_GC_LIVENESS_DEF:
 		case OP_GC_LIVENESS_USE:
 		case OP_GC_PARAM_SLOT_LIVENESS_DEF:
@@ -6161,7 +6145,6 @@
 			ins->backend.pc_offset = code - cfg->native_code;
 			bb->spill_slot_defs = g_slist_prepend_mempool (cfg->mempool, bb->spill_slot_defs, ins);
 			break;
->>>>>>> 5d9c3fe5
 		default:
 			g_warning ("unknown opcode %s in %s()\n", mono_inst_name (ins->opcode), __FUNCTION__);
 			g_assert_not_reached ();
